--- conflicted
+++ resolved
@@ -8,18 +8,18 @@
 
 static std::string AsHexString(uint32_t n) {
   // std::iomanip can die in a fire.
-  char out_word[11];
-  snprintf(out_word, 11, "0x%08X", n);
+  char out_word[11];
+  snprintf(out_word, 11, "0x%08X", n);
   return std::string(out_word);
 }
 
 static const char* ToStringSpvSourceLanguage(SpvSourceLanguage lang) {
   switch(lang) {
-    case SpvSourceLanguageUnknown: return "Unknown";
-    case SpvSourceLanguageESSL: return "ESSL";
-    case SpvSourceLanguageGLSL: return "GLSL";
-    case SpvSourceLanguageOpenCL_C: return "OpenCL_C";
-    case SpvSourceLanguageOpenCL_CPP: return "OpenCL_CPP";
+    case SpvSourceLanguageUnknown: return "Unknown";
+    case SpvSourceLanguageESSL: return "ESSL";
+    case SpvSourceLanguageGLSL: return "GLSL";
+    case SpvSourceLanguageOpenCL_C: return "OpenCL_C";
+    case SpvSourceLanguageOpenCL_CPP: return "OpenCL_CPP";
     case SpvSourceLanguageHLSL: return "HLSL";
 
     case SpvSourceLanguageMax:
@@ -31,15 +31,15 @@
 
 static const char* ToStringSpvExecutionModel(SpvExecutionModel model) {
   switch(model) {
-    case SpvExecutionModelVertex: return "Vertex";
-    case SpvExecutionModelTessellationControl: return "TessellationControl";
-    case SpvExecutionModelTessellationEvaluation: return "TessellationEvaluation";
-    case SpvExecutionModelGeometry: return "Geometry";
-    case SpvExecutionModelFragment: return "Fragment";
-    case SpvExecutionModelGLCompute: return "GLCompute";
-    case SpvExecutionModelKernel: return "Kernel";
-    case SpvExecutionModelMax:
-      break;
+    case SpvExecutionModelVertex: return "Vertex";
+    case SpvExecutionModelTessellationControl: return "TessellationControl";
+    case SpvExecutionModelTessellationEvaluation: return "TessellationEvaluation";
+    case SpvExecutionModelGeometry: return "Geometry";
+    case SpvExecutionModelFragment: return "Fragment";
+    case SpvExecutionModelGLCompute: return "GLCompute";
+    case SpvExecutionModelKernel: return "Kernel";
+    case SpvExecutionModelMax:
+      break;
   }
   // unhandled SpvExecutionModel enum value
   return "???";
@@ -47,18 +47,18 @@
 
 static const char* ToStringSpvStorageClass(SpvStorageClass storage_class) {
   switch(storage_class) {
-    case SpvStorageClassUniformConstant: return "UniformConstant";
-    case SpvStorageClassInput: return "Input";
-    case SpvStorageClassUniform: return "Uniform";
-    case SpvStorageClassOutput: return "Output";
-    case SpvStorageClassWorkgroup: return "Workgroup";
-    case SpvStorageClassCrossWorkgroup: return "CrossWorkgroup";
-    case SpvStorageClassPrivate: return "Private";
-    case SpvStorageClassFunction: return "Function";
-    case SpvStorageClassGeneric: return "Generic";
-    case SpvStorageClassPushConstant: return "PushConstant";
-    case SpvStorageClassAtomicCounter: return "AtomicCounter";
-    case SpvStorageClassImage: return "Image";
+    case SpvStorageClassUniformConstant: return "UniformConstant";
+    case SpvStorageClassInput: return "Input";
+    case SpvStorageClassUniform: return "Uniform";
+    case SpvStorageClassOutput: return "Output";
+    case SpvStorageClassWorkgroup: return "Workgroup";
+    case SpvStorageClassCrossWorkgroup: return "CrossWorkgroup";
+    case SpvStorageClassPrivate: return "Private";
+    case SpvStorageClassFunction: return "Function";
+    case SpvStorageClassGeneric: return "Generic";
+    case SpvStorageClassPushConstant: return "PushConstant";
+    case SpvStorageClassAtomicCounter: return "AtomicCounter";
+    case SpvStorageClassImage: return "Image";
     case SpvStorageClassStorageBuffer: return "StorageBuffer";
 
     case SpvStorageClassMax:
@@ -76,90 +76,90 @@
 
 static const char* ToStringSpvDim(SpvDim dim) {
   switch(dim) {
-    case SpvDim1D: return "1D";
-    case SpvDim2D: return "2D";
-    case SpvDim3D: return "3D";
-    case SpvDimCube: return "Cube";
-    case SpvDimRect: return "Rect";
-    case SpvDimBuffer: return "Buffer";
-    case SpvDimSubpassData: return "SubpassData";
-
-    case SpvDimMax:
-      break;
-  }
+    case SpvDim1D: return "1D";
+    case SpvDim2D: return "2D";
+    case SpvDim3D: return "3D";
+    case SpvDimCube: return "Cube";
+    case SpvDimRect: return "Rect";
+    case SpvDimBuffer: return "Buffer";
+    case SpvDimSubpassData: return "SubpassData";
+
+    case SpvDimMax:
+      break;
+  }
   // unhandled SpvDim enum value
   return "???";
 }
 
 static const char* ToStringSpvBuiltIn(SpvBuiltIn built_in) {
   switch (built_in) {
-      case SpvBuiltInPosition: return "Position";
-      case SpvBuiltInPointSize: return "PointSize";
-      case SpvBuiltInClipDistance: return "ClipDistance";
-      case SpvBuiltInCullDistance: return "CullDistance";
-      case SpvBuiltInVertexId: return "VertexId";
-      case SpvBuiltInInstanceId: return "InstanceId";
-      case SpvBuiltInPrimitiveId: return "PrimitiveId";
-      case SpvBuiltInInvocationId: return "InvocationId";
-      case SpvBuiltInLayer: return "Layer";
-      case SpvBuiltInViewportIndex: return "ViewportIndex";
-      case SpvBuiltInTessLevelOuter: return "TessLevelOuter";
-      case SpvBuiltInTessLevelInner: return "TessLevelInner";
-      case SpvBuiltInTessCoord: return "TessCoord";
-      case SpvBuiltInPatchVertices: return "PatchVertices";
-      case SpvBuiltInFragCoord: return "FragCoord";
-      case SpvBuiltInPointCoord: return "PointCoord";
-      case SpvBuiltInFrontFacing: return "FrontFacing";
-      case SpvBuiltInSampleId: return "SampleId";
-      case SpvBuiltInSamplePosition: return "SamplePosition";
-      case SpvBuiltInSampleMask: return "SampleMask";
-      case SpvBuiltInFragDepth: return "FragDepth";
-      case SpvBuiltInHelperInvocation: return "HelperInvocation";
-      case SpvBuiltInNumWorkgroups: return "NumWorkgroups";
-      case SpvBuiltInWorkgroupSize: return "WorkgroupSize";
-      case SpvBuiltInWorkgroupId: return "WorkgroupId";
-      case SpvBuiltInLocalInvocationId: return "LocalInvocationId";
-      case SpvBuiltInGlobalInvocationId: return "GlobalInvocationId";
-      case SpvBuiltInLocalInvocationIndex: return "LocalInvocationIndex";
-      case SpvBuiltInWorkDim: return "WorkDim";
-      case SpvBuiltInGlobalSize: return "GlobalSize";
-      case SpvBuiltInEnqueuedWorkgroupSize: return "EnqueuedWorkgroupSize";
-      case SpvBuiltInGlobalOffset: return "GlobalOffset";
-      case SpvBuiltInGlobalLinearId: return "GlobalLinearId";
-      case SpvBuiltInSubgroupSize: return "SubgroupSize";
-      case SpvBuiltInSubgroupMaxSize: return "SubgroupMaxSize";
-      case SpvBuiltInNumSubgroups: return "NumSubgroups";
-      case SpvBuiltInNumEnqueuedSubgroups: return "NumEnqueuedSubgroups";
-      case SpvBuiltInSubgroupId: return "SubgroupId";
-      case SpvBuiltInSubgroupLocalInvocationId: return "SubgroupLocalInvocationId";
-      case SpvBuiltInVertexIndex: return "VertexIndex";
-      case SpvBuiltInInstanceIndex: return "InstanceIndex";
-      case SpvBuiltInSubgroupEqMaskKHR: return "SubgroupEqMaskKHR";
-      case SpvBuiltInSubgroupGeMaskKHR: return "SubgroupGeMaskKHR";
-      case SpvBuiltInSubgroupGtMaskKHR: return "SubgroupGtMaskKHR";
-      case SpvBuiltInSubgroupLeMaskKHR: return "SubgroupLeMaskKHR";
-      case SpvBuiltInSubgroupLtMaskKHR: return "SubgroupLtMaskKHR";
-      case SpvBuiltInBaseVertex: return "BaseVertex";
-      case SpvBuiltInBaseInstance: return "BaseInstance";
-      case SpvBuiltInDrawIndex: return "DrawIndex";
-      case SpvBuiltInDeviceIndex: return "DeviceIndex";
-      case SpvBuiltInViewIndex: return "ViewIndex";
-      case SpvBuiltInBaryCoordNoPerspAMD: return "BaryCoordNoPerspAMD";
-      case SpvBuiltInBaryCoordNoPerspCentroidAMD: return "BaryCoordNoPerspCentroidAMD";
-      case SpvBuiltInBaryCoordNoPerspSampleAMD: return "BaryCoordNoPerspSampleAMD";
-      case SpvBuiltInBaryCoordSmoothAMD: return "BaryCoordSmoothAMD";
-      case SpvBuiltInBaryCoordSmoothCentroidAMD: return "BaryCoordSmoothCentroidAMD";
-      case SpvBuiltInBaryCoordSmoothSampleAMD: return "BaryCoordSmoothSampleAMD";
-      case SpvBuiltInBaryCoordPullModelAMD: return "BaryCoordPullModelAMD";
-      case SpvBuiltInFragStencilRefEXT: return "FragStencilRefEXT";
-      case SpvBuiltInViewportMaskNV: return "ViewportMaskNV";
-      case SpvBuiltInSecondaryPositionNV: return "SecondaryPositionNV";
-      case SpvBuiltInSecondaryViewportMaskNV: return "SecondaryViewportMaskNV";
-      case SpvBuiltInPositionPerViewNV: return "PositionPerViewNV";
-      case SpvBuiltInViewportMaskPerViewNV: return "ViewportMaskPerViewNV";
-
-      case SpvBuiltInMax:
-        break;
+      case SpvBuiltInPosition: return "Position";
+      case SpvBuiltInPointSize: return "PointSize";
+      case SpvBuiltInClipDistance: return "ClipDistance";
+      case SpvBuiltInCullDistance: return "CullDistance";
+      case SpvBuiltInVertexId: return "VertexId";
+      case SpvBuiltInInstanceId: return "InstanceId";
+      case SpvBuiltInPrimitiveId: return "PrimitiveId";
+      case SpvBuiltInInvocationId: return "InvocationId";
+      case SpvBuiltInLayer: return "Layer";
+      case SpvBuiltInViewportIndex: return "ViewportIndex";
+      case SpvBuiltInTessLevelOuter: return "TessLevelOuter";
+      case SpvBuiltInTessLevelInner: return "TessLevelInner";
+      case SpvBuiltInTessCoord: return "TessCoord";
+      case SpvBuiltInPatchVertices: return "PatchVertices";
+      case SpvBuiltInFragCoord: return "FragCoord";
+      case SpvBuiltInPointCoord: return "PointCoord";
+      case SpvBuiltInFrontFacing: return "FrontFacing";
+      case SpvBuiltInSampleId: return "SampleId";
+      case SpvBuiltInSamplePosition: return "SamplePosition";
+      case SpvBuiltInSampleMask: return "SampleMask";
+      case SpvBuiltInFragDepth: return "FragDepth";
+      case SpvBuiltInHelperInvocation: return "HelperInvocation";
+      case SpvBuiltInNumWorkgroups: return "NumWorkgroups";
+      case SpvBuiltInWorkgroupSize: return "WorkgroupSize";
+      case SpvBuiltInWorkgroupId: return "WorkgroupId";
+      case SpvBuiltInLocalInvocationId: return "LocalInvocationId";
+      case SpvBuiltInGlobalInvocationId: return "GlobalInvocationId";
+      case SpvBuiltInLocalInvocationIndex: return "LocalInvocationIndex";
+      case SpvBuiltInWorkDim: return "WorkDim";
+      case SpvBuiltInGlobalSize: return "GlobalSize";
+      case SpvBuiltInEnqueuedWorkgroupSize: return "EnqueuedWorkgroupSize";
+      case SpvBuiltInGlobalOffset: return "GlobalOffset";
+      case SpvBuiltInGlobalLinearId: return "GlobalLinearId";
+      case SpvBuiltInSubgroupSize: return "SubgroupSize";
+      case SpvBuiltInSubgroupMaxSize: return "SubgroupMaxSize";
+      case SpvBuiltInNumSubgroups: return "NumSubgroups";
+      case SpvBuiltInNumEnqueuedSubgroups: return "NumEnqueuedSubgroups";
+      case SpvBuiltInSubgroupId: return "SubgroupId";
+      case SpvBuiltInSubgroupLocalInvocationId: return "SubgroupLocalInvocationId";
+      case SpvBuiltInVertexIndex: return "VertexIndex";
+      case SpvBuiltInInstanceIndex: return "InstanceIndex";
+      case SpvBuiltInSubgroupEqMaskKHR: return "SubgroupEqMaskKHR";
+      case SpvBuiltInSubgroupGeMaskKHR: return "SubgroupGeMaskKHR";
+      case SpvBuiltInSubgroupGtMaskKHR: return "SubgroupGtMaskKHR";
+      case SpvBuiltInSubgroupLeMaskKHR: return "SubgroupLeMaskKHR";
+      case SpvBuiltInSubgroupLtMaskKHR: return "SubgroupLtMaskKHR";
+      case SpvBuiltInBaseVertex: return "BaseVertex";
+      case SpvBuiltInBaseInstance: return "BaseInstance";
+      case SpvBuiltInDrawIndex: return "DrawIndex";
+      case SpvBuiltInDeviceIndex: return "DeviceIndex";
+      case SpvBuiltInViewIndex: return "ViewIndex";
+      case SpvBuiltInBaryCoordNoPerspAMD: return "BaryCoordNoPerspAMD";
+      case SpvBuiltInBaryCoordNoPerspCentroidAMD: return "BaryCoordNoPerspCentroidAMD";
+      case SpvBuiltInBaryCoordNoPerspSampleAMD: return "BaryCoordNoPerspSampleAMD";
+      case SpvBuiltInBaryCoordSmoothAMD: return "BaryCoordSmoothAMD";
+      case SpvBuiltInBaryCoordSmoothCentroidAMD: return "BaryCoordSmoothCentroidAMD";
+      case SpvBuiltInBaryCoordSmoothSampleAMD: return "BaryCoordSmoothSampleAMD";
+      case SpvBuiltInBaryCoordPullModelAMD: return "BaryCoordPullModelAMD";
+      case SpvBuiltInFragStencilRefEXT: return "FragStencilRefEXT";
+      case SpvBuiltInViewportMaskNV: return "ViewportMaskNV";
+      case SpvBuiltInSecondaryPositionNV: return "SecondaryPositionNV";
+      case SpvBuiltInSecondaryViewportMaskNV: return "SecondaryViewportMaskNV";
+      case SpvBuiltInPositionPerViewNV: return "PositionPerViewNV";
+      case SpvBuiltInViewportMaskPerViewNV: return "ViewportMaskPerViewNV";
+
+      case SpvBuiltInMax:
+        break;
   }
   // unhandled SpvBuiltIn enum value
   return "???";
@@ -167,49 +167,49 @@
 
 static const char* ToStringSpvImageFormat(SpvImageFormat fmt) {
   switch(fmt) {
-    case SpvImageFormatUnknown: return "Unknown";
-    case SpvImageFormatRgba32f: return "Rgba32f";
-    case SpvImageFormatRgba16f: return "Rgba16f";
-    case SpvImageFormatR32f: return "R32f";
-    case SpvImageFormatRgba8: return "Rgba8";
-    case SpvImageFormatRgba8Snorm: return "Rgba8Snorm";
-    case SpvImageFormatRg32f: return "Rg32f";
-    case SpvImageFormatRg16f: return "Rg16f";
-    case SpvImageFormatR11fG11fB10f: return "R11fG11fB10f";
-    case SpvImageFormatR16f: return "R16f";
-    case SpvImageFormatRgba16: return "Rgba16";
-    case SpvImageFormatRgb10A2: return "Rgb10A2";
-    case SpvImageFormatRg16: return "Rg16";
-    case SpvImageFormatRg8: return "Rg8";
-    case SpvImageFormatR16: return "R16";
-    case SpvImageFormatR8: return "R8";
-    case SpvImageFormatRgba16Snorm: return "Rgba16Snorm";
-    case SpvImageFormatRg16Snorm: return "Rg16Snorm";
-    case SpvImageFormatRg8Snorm: return "Rg8Snorm";
-    case SpvImageFormatR16Snorm: return "R16Snorm";
-    case SpvImageFormatR8Snorm: return "R8Snorm";
-    case SpvImageFormatRgba32i: return "Rgba32i";
-    case SpvImageFormatRgba16i: return "Rgba16i";
-    case SpvImageFormatRgba8i: return "Rgba8i";
-    case SpvImageFormatR32i: return "R32i";
-    case SpvImageFormatRg32i: return "Rg32i";
-    case SpvImageFormatRg16i: return "Rg16i";
-    case SpvImageFormatRg8i: return "Rg8i";
-    case SpvImageFormatR16i: return "R16i";
-    case SpvImageFormatR8i: return "R8i";
-    case SpvImageFormatRgba32ui: return "Rgba32ui";
-    case SpvImageFormatRgba16ui: return "Rgba16ui";
-    case SpvImageFormatRgba8ui: return "Rgba8ui";
-    case SpvImageFormatR32ui: return "R32ui";
-    case SpvImageFormatRgb10a2ui: return "Rgb10a2ui";
-    case SpvImageFormatRg32ui: return "Rg32ui";
-    case SpvImageFormatRg16ui: return "Rg16ui";
-    case SpvImageFormatRg8ui: return "Rg8ui";
-    case SpvImageFormatR16ui: return "R16ui";
-    case SpvImageFormatR8ui: return "R8ui";
-
-    case SpvImageFormatMax:
-      break;
+    case SpvImageFormatUnknown: return "Unknown";
+    case SpvImageFormatRgba32f: return "Rgba32f";
+    case SpvImageFormatRgba16f: return "Rgba16f";
+    case SpvImageFormatR32f: return "R32f";
+    case SpvImageFormatRgba8: return "Rgba8";
+    case SpvImageFormatRgba8Snorm: return "Rgba8Snorm";
+    case SpvImageFormatRg32f: return "Rg32f";
+    case SpvImageFormatRg16f: return "Rg16f";
+    case SpvImageFormatR11fG11fB10f: return "R11fG11fB10f";
+    case SpvImageFormatR16f: return "R16f";
+    case SpvImageFormatRgba16: return "Rgba16";
+    case SpvImageFormatRgb10A2: return "Rgb10A2";
+    case SpvImageFormatRg16: return "Rg16";
+    case SpvImageFormatRg8: return "Rg8";
+    case SpvImageFormatR16: return "R16";
+    case SpvImageFormatR8: return "R8";
+    case SpvImageFormatRgba16Snorm: return "Rgba16Snorm";
+    case SpvImageFormatRg16Snorm: return "Rg16Snorm";
+    case SpvImageFormatRg8Snorm: return "Rg8Snorm";
+    case SpvImageFormatR16Snorm: return "R16Snorm";
+    case SpvImageFormatR8Snorm: return "R8Snorm";
+    case SpvImageFormatRgba32i: return "Rgba32i";
+    case SpvImageFormatRgba16i: return "Rgba16i";
+    case SpvImageFormatRgba8i: return "Rgba8i";
+    case SpvImageFormatR32i: return "R32i";
+    case SpvImageFormatRg32i: return "Rg32i";
+    case SpvImageFormatRg16i: return "Rg16i";
+    case SpvImageFormatRg8i: return "Rg8i";
+    case SpvImageFormatR16i: return "R16i";
+    case SpvImageFormatR8i: return "R8i";
+    case SpvImageFormatRgba32ui: return "Rgba32ui";
+    case SpvImageFormatRgba16ui: return "Rgba16ui";
+    case SpvImageFormatRgba8ui: return "Rgba8ui";
+    case SpvImageFormatR32ui: return "R32ui";
+    case SpvImageFormatRgb10a2ui: return "Rgb10a2ui";
+    case SpvImageFormatRg32ui: return "Rg32ui";
+    case SpvImageFormatRg16ui: return "Rg16ui";
+    case SpvImageFormatRg8ui: return "Rg8ui";
+    case SpvImageFormatR16ui: return "R16ui";
+    case SpvImageFormatR8ui: return "R8ui";
+
+    case SpvImageFormatMax:
+      break;
   }
   // unhandled SpvImageFormat enum value
   return "???";
@@ -288,14 +288,14 @@
 
 static const char* ToStringVkShaderStageFlagBits(VkShaderStageFlagBits stage) {
   switch (stage) {
-  case VK_SHADER_STAGE_VERTEX_BIT: return "VERTEX";
-  case VK_SHADER_STAGE_TESSELLATION_CONTROL_BIT: return "TESSELLATION_CONTROL";
-  case VK_SHADER_STAGE_TESSELLATION_EVALUATION_BIT: return "TESSELLATION_EVALUATION";
-  case VK_SHADER_STAGE_GEOMETRY_BIT: return "GEOMETRY";
-  case VK_SHADER_STAGE_FRAGMENT_BIT: return "FRAGMENT";
-  case VK_SHADER_STAGE_COMPUTE_BIT: return "COMPUTE";
-  case VK_SHADER_STAGE_ALL_GRAPHICS: return "ALL_GRAPHICS";
-  case VK_SHADER_STAGE_ALL: return "ALL";
+  case VK_SHADER_STAGE_VERTEX_BIT: return "VERTEX";
+  case VK_SHADER_STAGE_TESSELLATION_CONTROL_BIT: return "TESSELLATION_CONTROL";
+  case VK_SHADER_STAGE_TESSELLATION_EVALUATION_BIT: return "TESSELLATION_EVALUATION";
+  case VK_SHADER_STAGE_GEOMETRY_BIT: return "GEOMETRY";
+  case VK_SHADER_STAGE_FRAGMENT_BIT: return "FRAGMENT";
+  case VK_SHADER_STAGE_COMPUTE_BIT: return "COMPUTE";
+  case VK_SHADER_STAGE_ALL_GRAPHICS: return "ALL_GRAPHICS";
+  case VK_SHADER_STAGE_ALL: return "ALL";
   }
   // Unhandled VkShaderStageFlagBits enum value
   return "???";
@@ -303,7 +303,6 @@
 
 static const char* ToStringVkDescriptorType(VkDescriptorType value) {
   switch (value) {
-<<<<<<< HEAD
     case VK_DESCRIPTOR_TYPE_SAMPLER                : return "VK_DESCRIPTOR_TYPE_SAMPLER";
     case VK_DESCRIPTOR_TYPE_COMBINED_IMAGE_SAMPLER : return "VK_DESCRIPTOR_TYPE_COMBINED_IMAGE_SAMPLER";
     case VK_DESCRIPTOR_TYPE_SAMPLED_IMAGE          : return "VK_DESCRIPTOR_TYPE_SAMPLED_IMAGE";
@@ -314,25 +313,11 @@
     case VK_DESCRIPTOR_TYPE_STORAGE_BUFFER         : return "VK_DESCRIPTOR_TYPE_STORAGE_BUFFER";
     case VK_DESCRIPTOR_TYPE_UNIFORM_BUFFER_DYNAMIC : return "VK_DESCRIPTOR_TYPE_UNIFORM_BUFFER_DYNAMIC";
     case VK_DESCRIPTOR_TYPE_STORAGE_BUFFER_DYNAMIC : return "VK_DESCRIPTOR_TYPE_STORAGE_BUFFER_DYNAMIC";
-    case VK_DESCRIPTOR_TYPE_INPUT_ATTACHMENT       : return "VK_DESCRIPTOR_TYPE_INPUT_ATTACHMENT";
-
-    case VK_DESCRIPTOR_TYPE_RANGE_SIZE:
-    case VK_DESCRIPTOR_TYPE_MAX_ENUM:
+    case VK_DESCRIPTOR_TYPE_INPUT_ATTACHMENT       : return "VK_DESCRIPTOR_TYPE_INPUT_ATTACHMENT";
+
+    case VK_DESCRIPTOR_TYPE_RANGE_SIZE:
+    case VK_DESCRIPTOR_TYPE_MAX_ENUM:
       break;
-=======
-    default: break;
-    case VK_DESCRIPTOR_TYPE_SAMPLER                : return "VK_DESCRIPTOR_TYPE_SAMPLER"; break;
-    case VK_DESCRIPTOR_TYPE_COMBINED_IMAGE_SAMPLER : return "VK_DESCRIPTOR_TYPE_COMBINED_IMAGE_SAMPLER"; break;
-    case VK_DESCRIPTOR_TYPE_SAMPLED_IMAGE          : return "VK_DESCRIPTOR_TYPE_SAMPLED_IMAGE"; break;
-    case VK_DESCRIPTOR_TYPE_STORAGE_IMAGE          : return "VK_DESCRIPTOR_TYPE_STORAGE_IMAGE"; break;
-    case VK_DESCRIPTOR_TYPE_UNIFORM_TEXEL_BUFFER   : return "VK_DESCRIPTOR_TYPE_UNIFORM_TEXEL_BUFFER"; break;
-    case VK_DESCRIPTOR_TYPE_STORAGE_TEXEL_BUFFER   : return "VK_DESCRIPTOR_TYPE_STORAGE_TEXEL_BUFFER"; break;
-    case VK_DESCRIPTOR_TYPE_UNIFORM_BUFFER         : return "VK_DESCRIPTOR_TYPE_UNIFORM_BUFFER"; break;
-    case VK_DESCRIPTOR_TYPE_STORAGE_BUFFER         : return "VK_DESCRIPTOR_TYPE_STORAGE_BUFFER"; break;
-    case VK_DESCRIPTOR_TYPE_UNIFORM_BUFFER_DYNAMIC : return "VK_DESCRIPTOR_TYPE_UNIFORM_BUFFER_DYNAMIC"; break;
-    case VK_DESCRIPTOR_TYPE_STORAGE_BUFFER_DYNAMIC : return "VK_DESCRIPTOR_TYPE_STORAGE_BUFFER_DYNAMIC"; break;
-    case VK_DESCRIPTOR_TYPE_INPUT_ATTACHMENT       : return "VK_DESCRIPTOR_TYPE_INPUT_ATTACHMENT"; break;
->>>>>>> 0ca32f88
   }
   // unhandled VkDescriptorType enum value
   return "VK_DESCRIPTOR_TYPE_???";
@@ -340,235 +325,235 @@
 
 static const char* ToStringVkFormat(VkFormat fmt) {
   switch(fmt) {
-      case VK_FORMAT_UNDEFINED: return "VK_FORMAT_UNDEFINED";
-      case VK_FORMAT_R4G4_UNORM_PACK8: return "VK_FORMAT_R4G4_UNORM_PACK8";
-      case VK_FORMAT_R4G4B4A4_UNORM_PACK16: return "VK_FORMAT_R4G4B4A4_UNORM_PACK16";
-      case VK_FORMAT_B4G4R4A4_UNORM_PACK16: return "VK_FORMAT_B4G4R4A4_UNORM_PACK16";
-      case VK_FORMAT_R5G6B5_UNORM_PACK16: return "VK_FORMAT_R5G6B5_UNORM_PACK16";
-      case VK_FORMAT_B5G6R5_UNORM_PACK16: return "VK_FORMAT_B5G6R5_UNORM_PACK16";
-      case VK_FORMAT_R5G5B5A1_UNORM_PACK16: return "VK_FORMAT_R5G5B5A1_UNORM_PACK16";
-      case VK_FORMAT_B5G5R5A1_UNORM_PACK16: return "VK_FORMAT_B5G5R5A1_UNORM_PACK16";
-      case VK_FORMAT_A1R5G5B5_UNORM_PACK16: return "VK_FORMAT_A1R5G5B5_UNORM_PACK16";
-      case VK_FORMAT_R8_UNORM: return "VK_FORMAT_R8_UNORM";
-      case VK_FORMAT_R8_SNORM: return "VK_FORMAT_R8_SNORM";
-      case VK_FORMAT_R8_USCALED: return "VK_FORMAT_R8_USCALED";
-      case VK_FORMAT_R8_SSCALED: return "VK_FORMAT_R8_SSCALED";
-      case VK_FORMAT_R8_UINT: return "VK_FORMAT_R8_UINT";
-      case VK_FORMAT_R8_SINT: return "VK_FORMAT_R8_SINT";
-      case VK_FORMAT_R8_SRGB: return "VK_FORMAT_R8_SRGB";
-      case VK_FORMAT_R8G8_UNORM: return "VK_FORMAT_R8G8_UNORM";
-      case VK_FORMAT_R8G8_SNORM: return "VK_FORMAT_R8G8_SNORM";
-      case VK_FORMAT_R8G8_USCALED: return "VK_FORMAT_R8G8_USCALED";
-      case VK_FORMAT_R8G8_SSCALED: return "VK_FORMAT_R8G8_SSCALED";
-      case VK_FORMAT_R8G8_UINT: return "VK_FORMAT_R8G8_UINT";
-      case VK_FORMAT_R8G8_SINT: return "VK_FORMAT_R8G8_SINT";
-      case VK_FORMAT_R8G8_SRGB: return "VK_FORMAT_R8G8_SRGB";
-      case VK_FORMAT_R8G8B8_UNORM: return "VK_FORMAT_R8G8B8_UNORM";
-      case VK_FORMAT_R8G8B8_SNORM: return "VK_FORMAT_R8G8B8_SNORM";
-      case VK_FORMAT_R8G8B8_USCALED: return "VK_FORMAT_R8G8B8_USCALED";
-      case VK_FORMAT_R8G8B8_SSCALED: return "VK_FORMAT_R8G8B8_SSCALED";
-      case VK_FORMAT_R8G8B8_UINT: return "VK_FORMAT_R8G8B8_UINT";
-      case VK_FORMAT_R8G8B8_SINT: return "VK_FORMAT_R8G8B8_SINT";
-      case VK_FORMAT_R8G8B8_SRGB: return "VK_FORMAT_R8G8B8_SRGB";
-      case VK_FORMAT_B8G8R8_UNORM: return "VK_FORMAT_B8G8R8_UNORM";
-      case VK_FORMAT_B8G8R8_SNORM: return "VK_FORMAT_B8G8R8_SNORM";
-      case VK_FORMAT_B8G8R8_USCALED: return "VK_FORMAT_B8G8R8_USCALED";
-      case VK_FORMAT_B8G8R8_SSCALED: return "VK_FORMAT_B8G8R8_SSCALED";
-      case VK_FORMAT_B8G8R8_UINT: return "VK_FORMAT_B8G8R8_UINT";
-      case VK_FORMAT_B8G8R8_SINT: return "VK_FORMAT_B8G8R8_SINT";
-      case VK_FORMAT_B8G8R8_SRGB: return "VK_FORMAT_B8G8R8_SRGB";
-      case VK_FORMAT_R8G8B8A8_UNORM: return "VK_FORMAT_R8G8B8A8_UNORM";
-      case VK_FORMAT_R8G8B8A8_SNORM: return "VK_FORMAT_R8G8B8A8_SNORM";
-      case VK_FORMAT_R8G8B8A8_USCALED: return "VK_FORMAT_R8G8B8A8_USCALED";
-      case VK_FORMAT_R8G8B8A8_SSCALED: return "VK_FORMAT_R8G8B8A8_SSCALED";
-      case VK_FORMAT_R8G8B8A8_UINT: return "VK_FORMAT_R8G8B8A8_UINT";
-      case VK_FORMAT_R8G8B8A8_SINT: return "VK_FORMAT_R8G8B8A8_SINT";
-      case VK_FORMAT_R8G8B8A8_SRGB: return "VK_FORMAT_R8G8B8A8_SRGB";
-      case VK_FORMAT_B8G8R8A8_UNORM: return "VK_FORMAT_B8G8R8A8_UNORM";
-      case VK_FORMAT_B8G8R8A8_SNORM: return "VK_FORMAT_B8G8R8A8_SNORM";
-      case VK_FORMAT_B8G8R8A8_USCALED: return "VK_FORMAT_B8G8R8A8_USCALED";
-      case VK_FORMAT_B8G8R8A8_SSCALED: return "VK_FORMAT_B8G8R8A8_SSCALED";
-      case VK_FORMAT_B8G8R8A8_UINT: return "VK_FORMAT_B8G8R8A8_UINT";
-      case VK_FORMAT_B8G8R8A8_SINT: return "VK_FORMAT_B8G8R8A8_SINT";
-      case VK_FORMAT_B8G8R8A8_SRGB: return "VK_FORMAT_B8G8R8A8_SRGB";
-      case VK_FORMAT_A8B8G8R8_UNORM_PACK32: return "VK_FORMAT_A8B8G8R8_UNORM_PACK32";
-      case VK_FORMAT_A8B8G8R8_SNORM_PACK32: return "VK_FORMAT_A8B8G8R8_SNORM_PACK32";
-      case VK_FORMAT_A8B8G8R8_USCALED_PACK32: return "VK_FORMAT_A8B8G8R8_USCALED_PACK32";
-      case VK_FORMAT_A8B8G8R8_SSCALED_PACK32: return "VK_FORMAT_A8B8G8R8_SSCALED_PACK32";
-      case VK_FORMAT_A8B8G8R8_UINT_PACK32: return "VK_FORMAT_A8B8G8R8_UINT_PACK32";
-      case VK_FORMAT_A8B8G8R8_SINT_PACK32: return "VK_FORMAT_A8B8G8R8_SINT_PACK32";
-      case VK_FORMAT_A8B8G8R8_SRGB_PACK32: return "VK_FORMAT_A8B8G8R8_SRGB_PACK32";
-      case VK_FORMAT_A2R10G10B10_UNORM_PACK32: return "VK_FORMAT_A2R10G10B10_UNORM_PACK32";
-      case VK_FORMAT_A2R10G10B10_SNORM_PACK32: return "VK_FORMAT_A2R10G10B10_SNORM_PACK32";
-      case VK_FORMAT_A2R10G10B10_USCALED_PACK32: return "VK_FORMAT_A2R10G10B10_USCALED_PACK32";
-      case VK_FORMAT_A2R10G10B10_SSCALED_PACK32: return "VK_FORMAT_A2R10G10B10_SSCALED_PACK32";
-      case VK_FORMAT_A2R10G10B10_UINT_PACK32: return "VK_FORMAT_A2R10G10B10_UINT_PACK32";
-      case VK_FORMAT_A2R10G10B10_SINT_PACK32: return "VK_FORMAT_A2R10G10B10_SINT_PACK32";
-      case VK_FORMAT_A2B10G10R10_UNORM_PACK32: return "VK_FORMAT_A2B10G10R10_UNORM_PACK32";
-      case VK_FORMAT_A2B10G10R10_SNORM_PACK32: return "VK_FORMAT_A2B10G10R10_SNORM_PACK32";
-      case VK_FORMAT_A2B10G10R10_USCALED_PACK32: return "VK_FORMAT_A2B10G10R10_USCALED_PACK32";
-      case VK_FORMAT_A2B10G10R10_SSCALED_PACK32: return "VK_FORMAT_A2B10G10R10_SSCALED_PACK32";
-      case VK_FORMAT_A2B10G10R10_UINT_PACK32: return "VK_FORMAT_A2B10G10R10_UINT_PACK32";
-      case VK_FORMAT_A2B10G10R10_SINT_PACK32: return "VK_FORMAT_A2B10G10R10_SINT_PACK32";
-      case VK_FORMAT_R16_UNORM: return "VK_FORMAT_R16_UNORM";
-      case VK_FORMAT_R16_SNORM: return "VK_FORMAT_R16_SNORM";
-      case VK_FORMAT_R16_USCALED: return "VK_FORMAT_R16_USCALED";
-      case VK_FORMAT_R16_SSCALED: return "VK_FORMAT_R16_SSCALED";
-      case VK_FORMAT_R16_UINT: return "VK_FORMAT_R16_UINT";
-      case VK_FORMAT_R16_SINT: return "VK_FORMAT_R16_SINT";
-      case VK_FORMAT_R16_SFLOAT: return "VK_FORMAT_R16_SFLOAT";
-      case VK_FORMAT_R16G16_UNORM: return "VK_FORMAT_R16G16_UNORM";
-      case VK_FORMAT_R16G16_SNORM: return "VK_FORMAT_R16G16_SNORM";
-      case VK_FORMAT_R16G16_USCALED: return "VK_FORMAT_R16G16_USCALED";
-      case VK_FORMAT_R16G16_SSCALED: return "VK_FORMAT_R16G16_SSCALED";
-      case VK_FORMAT_R16G16_UINT: return "VK_FORMAT_R16G16_UINT";
-      case VK_FORMAT_R16G16_SINT: return "VK_FORMAT_R16G16_SINT";
-      case VK_FORMAT_R16G16_SFLOAT: return "VK_FORMAT_R16G16_SFLOAT";
-      case VK_FORMAT_R16G16B16_UNORM: return "VK_FORMAT_R16G16B16_UNORM";
-      case VK_FORMAT_R16G16B16_SNORM: return "VK_FORMAT_R16G16B16_SNORM";
-      case VK_FORMAT_R16G16B16_USCALED: return "VK_FORMAT_R16G16B16_USCALED";
-      case VK_FORMAT_R16G16B16_SSCALED: return "VK_FORMAT_R16G16B16_SSCALED";
-      case VK_FORMAT_R16G16B16_UINT: return "VK_FORMAT_R16G16B16_UINT";
-      case VK_FORMAT_R16G16B16_SINT: return "VK_FORMAT_R16G16B16_SINT";
-      case VK_FORMAT_R16G16B16_SFLOAT: return "VK_FORMAT_R16G16B16_SFLOAT";
-      case VK_FORMAT_R16G16B16A16_UNORM: return "VK_FORMAT_R16G16B16A16_UNORM";
-      case VK_FORMAT_R16G16B16A16_SNORM: return "VK_FORMAT_R16G16B16A16_SNORM";
-      case VK_FORMAT_R16G16B16A16_USCALED: return "VK_FORMAT_R16G16B16A16_USCALED";
-      case VK_FORMAT_R16G16B16A16_SSCALED: return "VK_FORMAT_R16G16B16A16_SSCALED";
-      case VK_FORMAT_R16G16B16A16_UINT: return "VK_FORMAT_R16G16B16A16_UINT";
-      case VK_FORMAT_R16G16B16A16_SINT: return "VK_FORMAT_R16G16B16A16_SINT";
-      case VK_FORMAT_R16G16B16A16_SFLOAT: return "VK_FORMAT_R16G16B16A16_SFLOAT";
-      case VK_FORMAT_R32_UINT: return "VK_FORMAT_R32_UINT";
-      case VK_FORMAT_R32_SINT: return "VK_FORMAT_R32_SINT";
-      case VK_FORMAT_R32_SFLOAT: return "VK_FORMAT_R32_SFLOAT";
-      case VK_FORMAT_R32G32_UINT: return "VK_FORMAT_R32G32_UINT";
-      case VK_FORMAT_R32G32_SINT: return "VK_FORMAT_R32G32_SINT";
-      case VK_FORMAT_R32G32_SFLOAT: return "VK_FORMAT_R32G32_SFLOAT";
-      case VK_FORMAT_R32G32B32_UINT: return "VK_FORMAT_R32G32B32_UINT";
-      case VK_FORMAT_R32G32B32_SINT: return "VK_FORMAT_R32G32B32_SINT";
-      case VK_FORMAT_R32G32B32_SFLOAT: return "VK_FORMAT_R32G32B32_SFLOAT";
-      case VK_FORMAT_R32G32B32A32_UINT: return "VK_FORMAT_R32G32B32A32_UINT";
-      case VK_FORMAT_R32G32B32A32_SINT: return "VK_FORMAT_R32G32B32A32_SINT";
-      case VK_FORMAT_R32G32B32A32_SFLOAT: return "VK_FORMAT_R32G32B32A32_SFLOAT";
-      case VK_FORMAT_R64_UINT: return "VK_FORMAT_R64_UINT";
-      case VK_FORMAT_R64_SINT: return "VK_FORMAT_R64_SINT";
-      case VK_FORMAT_R64_SFLOAT: return "VK_FORMAT_R64_SFLOAT";
-      case VK_FORMAT_R64G64_UINT: return "VK_FORMAT_R64G64_UINT";
-      case VK_FORMAT_R64G64_SINT: return "VK_FORMAT_R64G64_SINT";
-      case VK_FORMAT_R64G64_SFLOAT: return "VK_FORMAT_R64G64_SFLOAT";
-      case VK_FORMAT_R64G64B64_UINT: return "VK_FORMAT_R64G64B64_UINT";
-      case VK_FORMAT_R64G64B64_SINT: return "VK_FORMAT_R64G64B64_SINT";
-      case VK_FORMAT_R64G64B64_SFLOAT: return "VK_FORMAT_R64G64B64_SFLOAT";
-      case VK_FORMAT_R64G64B64A64_UINT: return "VK_FORMAT_R64G64B64A64_UINT";
-      case VK_FORMAT_R64G64B64A64_SINT: return "VK_FORMAT_R64G64B64A64_SINT";
-      case VK_FORMAT_R64G64B64A64_SFLOAT: return "VK_FORMAT_R64G64B64A64_SFLOAT";
-      case VK_FORMAT_B10G11R11_UFLOAT_PACK32: return "VK_FORMAT_B10G11R11_UFLOAT_PACK32";
-      case VK_FORMAT_E5B9G9R9_UFLOAT_PACK32: return "VK_FORMAT_E5B9G9R9_UFLOAT_PACK32";
-      case VK_FORMAT_D16_UNORM: return "VK_FORMAT_D16_UNORM";
-      case VK_FORMAT_X8_D24_UNORM_PACK32: return "VK_FORMAT_X8_D24_UNORM_PACK32";
-      case VK_FORMAT_D32_SFLOAT: return "VK_FORMAT_D32_SFLOAT";
-      case VK_FORMAT_S8_UINT: return "VK_FORMAT_S8_UINT";
-      case VK_FORMAT_D16_UNORM_S8_UINT: return "VK_FORMAT_D16_UNORM_S8_UINT";
-      case VK_FORMAT_D24_UNORM_S8_UINT: return "VK_FORMAT_D24_UNORM_S8_UINT";
-      case VK_FORMAT_D32_SFLOAT_S8_UINT: return "VK_FORMAT_D32_SFLOAT_S8_UINT";
-      case VK_FORMAT_BC1_RGB_UNORM_BLOCK: return "VK_FORMAT_BC1_RGB_UNORM_BLOCK";
-      case VK_FORMAT_BC1_RGB_SRGB_BLOCK: return "VK_FORMAT_BC1_RGB_SRGB_BLOCK";
-      case VK_FORMAT_BC1_RGBA_UNORM_BLOCK: return "VK_FORMAT_BC1_RGBA_UNORM_BLOCK";
-      case VK_FORMAT_BC1_RGBA_SRGB_BLOCK: return "VK_FORMAT_BC1_RGBA_SRGB_BLOCK";
-      case VK_FORMAT_BC2_UNORM_BLOCK: return "VK_FORMAT_BC2_UNORM_BLOCK";
-      case VK_FORMAT_BC2_SRGB_BLOCK: return "VK_FORMAT_BC2_SRGB_BLOCK";
-      case VK_FORMAT_BC3_UNORM_BLOCK: return "VK_FORMAT_BC3_UNORM_BLOCK";
-      case VK_FORMAT_BC3_SRGB_BLOCK: return "VK_FORMAT_BC3_SRGB_BLOCK";
-      case VK_FORMAT_BC4_UNORM_BLOCK: return "VK_FORMAT_BC4_UNORM_BLOCK";
-      case VK_FORMAT_BC4_SNORM_BLOCK: return "VK_FORMAT_BC4_SNORM_BLOCK";
-      case VK_FORMAT_BC5_UNORM_BLOCK: return "VK_FORMAT_BC5_UNORM_BLOCK";
-      case VK_FORMAT_BC5_SNORM_BLOCK: return "VK_FORMAT_BC5_SNORM_BLOCK";
-      case VK_FORMAT_BC6H_UFLOAT_BLOCK: return "VK_FORMAT_BC6H_UFLOAT_BLOCK";
-      case VK_FORMAT_BC6H_SFLOAT_BLOCK: return "VK_FORMAT_BC6H_SFLOAT_BLOCK";
-      case VK_FORMAT_BC7_UNORM_BLOCK: return "VK_FORMAT_BC7_UNORM_BLOCK";
-      case VK_FORMAT_BC7_SRGB_BLOCK: return "VK_FORMAT_BC7_SRGB_BLOCK";
-      case VK_FORMAT_ETC2_R8G8B8_UNORM_BLOCK: return "VK_FORMAT_ETC2_R8G8B8_UNORM_BLOCK";
-      case VK_FORMAT_ETC2_R8G8B8_SRGB_BLOCK: return "VK_FORMAT_ETC2_R8G8B8_SRGB_BLOCK";
-      case VK_FORMAT_ETC2_R8G8B8A1_UNORM_BLOCK: return "VK_FORMAT_ETC2_R8G8B8A1_UNORM_BLOCK";
-      case VK_FORMAT_ETC2_R8G8B8A1_SRGB_BLOCK: return "VK_FORMAT_ETC2_R8G8B8A1_SRGB_BLOCK";
-      case VK_FORMAT_ETC2_R8G8B8A8_UNORM_BLOCK: return "VK_FORMAT_ETC2_R8G8B8A8_UNORM_BLOCK";
-      case VK_FORMAT_ETC2_R8G8B8A8_SRGB_BLOCK: return "VK_FORMAT_ETC2_R8G8B8A8_SRGB_BLOCK";
-      case VK_FORMAT_EAC_R11_UNORM_BLOCK: return "VK_FORMAT_EAC_R11_UNORM_BLOCK";
-      case VK_FORMAT_EAC_R11_SNORM_BLOCK: return "VK_FORMAT_EAC_R11_SNORM_BLOCK";
-      case VK_FORMAT_EAC_R11G11_UNORM_BLOCK: return "VK_FORMAT_EAC_R11G11_UNORM_BLOCK";
-      case VK_FORMAT_EAC_R11G11_SNORM_BLOCK: return "VK_FORMAT_EAC_R11G11_SNORM_BLOCK";
-      case VK_FORMAT_ASTC_4x4_UNORM_BLOCK: return "VK_FORMAT_ASTC_4x4_UNORM_BLOCK";
-      case VK_FORMAT_ASTC_4x4_SRGB_BLOCK: return "VK_FORMAT_ASTC_4x4_SRGB_BLOCK";
-      case VK_FORMAT_ASTC_5x4_UNORM_BLOCK: return "VK_FORMAT_ASTC_5x4_UNORM_BLOCK";
-      case VK_FORMAT_ASTC_5x4_SRGB_BLOCK: return "VK_FORMAT_ASTC_5x4_SRGB_BLOCK";
-      case VK_FORMAT_ASTC_5x5_UNORM_BLOCK: return "VK_FORMAT_ASTC_5x5_UNORM_BLOCK";
-      case VK_FORMAT_ASTC_5x5_SRGB_BLOCK: return "VK_FORMAT_ASTC_5x5_SRGB_BLOCK";
-      case VK_FORMAT_ASTC_6x5_UNORM_BLOCK: return "VK_FORMAT_ASTC_6x5_UNORM_BLOCK";
-      case VK_FORMAT_ASTC_6x5_SRGB_BLOCK: return "VK_FORMAT_ASTC_6x5_SRGB_BLOCK";
-      case VK_FORMAT_ASTC_6x6_UNORM_BLOCK: return "VK_FORMAT_ASTC_6x6_UNORM_BLOCK";
-      case VK_FORMAT_ASTC_6x6_SRGB_BLOCK: return "VK_FORMAT_ASTC_6x6_SRGB_BLOCK";
-      case VK_FORMAT_ASTC_8x5_UNORM_BLOCK: return "VK_FORMAT_ASTC_8x5_UNORM_BLOCK";
-      case VK_FORMAT_ASTC_8x5_SRGB_BLOCK: return "VK_FORMAT_ASTC_8x5_SRGB_BLOCK";
-      case VK_FORMAT_ASTC_8x6_UNORM_BLOCK: return "VK_FORMAT_ASTC_8x6_UNORM_BLOCK";
-      case VK_FORMAT_ASTC_8x6_SRGB_BLOCK: return "VK_FORMAT_ASTC_8x6_SRGB_BLOCK";
-      case VK_FORMAT_ASTC_8x8_UNORM_BLOCK: return "VK_FORMAT_ASTC_8x8_UNORM_BLOCK";
-      case VK_FORMAT_ASTC_8x8_SRGB_BLOCK: return "VK_FORMAT_ASTC_8x8_SRGB_BLOCK";
-      case VK_FORMAT_ASTC_10x5_UNORM_BLOCK: return "VK_FORMAT_ASTC_10x5_UNORM_BLOCK";
-      case VK_FORMAT_ASTC_10x5_SRGB_BLOCK: return "VK_FORMAT_ASTC_10x5_SRGB_BLOCK";
-      case VK_FORMAT_ASTC_10x6_UNORM_BLOCK: return "VK_FORMAT_ASTC_10x6_UNORM_BLOCK";
-      case VK_FORMAT_ASTC_10x6_SRGB_BLOCK: return "VK_FORMAT_ASTC_10x6_SRGB_BLOCK";
-      case VK_FORMAT_ASTC_10x8_UNORM_BLOCK: return "VK_FORMAT_ASTC_10x8_UNORM_BLOCK";
-      case VK_FORMAT_ASTC_10x8_SRGB_BLOCK: return "VK_FORMAT_ASTC_10x8_SRGB_BLOCK";
-      case VK_FORMAT_ASTC_10x10_UNORM_BLOCK: return "VK_FORMAT_ASTC_10x10_UNORM_BLOCK";
-      case VK_FORMAT_ASTC_10x10_SRGB_BLOCK: return "VK_FORMAT_ASTC_10x10_SRGB_BLOCK";
-      case VK_FORMAT_ASTC_12x10_UNORM_BLOCK: return "VK_FORMAT_ASTC_12x10_UNORM_BLOCK";
-      case VK_FORMAT_ASTC_12x10_SRGB_BLOCK: return "VK_FORMAT_ASTC_12x10_SRGB_BLOCK";
-      case VK_FORMAT_ASTC_12x12_UNORM_BLOCK: return "VK_FORMAT_ASTC_12x12_UNORM_BLOCK";
-      case VK_FORMAT_ASTC_12x12_SRGB_BLOCK: return "VK_FORMAT_ASTC_12x12_SRGB_BLOCK";
-      case VK_FORMAT_PVRTC1_2BPP_UNORM_BLOCK_IMG: return "VK_FORMAT_PVRTC1_2BPP_UNORM_BLOCK_IMG";
-      case VK_FORMAT_PVRTC1_4BPP_UNORM_BLOCK_IMG: return "VK_FORMAT_PVRTC1_4BPP_UNORM_BLOCK_IMG";
-      case VK_FORMAT_PVRTC2_2BPP_UNORM_BLOCK_IMG: return "VK_FORMAT_PVRTC2_2BPP_UNORM_BLOCK_IMG";
-      case VK_FORMAT_PVRTC2_4BPP_UNORM_BLOCK_IMG: return "VK_FORMAT_PVRTC2_4BPP_UNORM_BLOCK_IMG";
-      case VK_FORMAT_PVRTC1_2BPP_SRGB_BLOCK_IMG: return "VK_FORMAT_PVRTC1_2BPP_SRGB_BLOCK_IMG";
-      case VK_FORMAT_PVRTC1_4BPP_SRGB_BLOCK_IMG: return "VK_FORMAT_PVRTC1_4BPP_SRGB_BLOCK_IMG";
-      case VK_FORMAT_PVRTC2_2BPP_SRGB_BLOCK_IMG: return "VK_FORMAT_PVRTC2_2BPP_SRGB_BLOCK_IMG";
-      case VK_FORMAT_PVRTC2_4BPP_SRGB_BLOCK_IMG: return "VK_FORMAT_PVRTC2_4BPP_SRGB_BLOCK_IMG";
-      case VK_FORMAT_G8B8G8R8_422_UNORM_KHR: return "VK_FORMAT_G8B8G8R8_422_UNORM_KHR";
-      case VK_FORMAT_B8G8R8G8_422_UNORM_KHR: return "VK_FORMAT_B8G8R8G8_422_UNORM_KHR";
-      case VK_FORMAT_G8_B8_R8_3PLANE_420_UNORM_KHR: return "VK_FORMAT_G8_B8_R8_3PLANE_420_UNORM_KHR";
-      case VK_FORMAT_G8_B8R8_2PLANE_420_UNORM_KHR: return "VK_FORMAT_G8_B8R8_2PLANE_420_UNORM_KHR";
-      case VK_FORMAT_G8_B8_R8_3PLANE_422_UNORM_KHR: return "VK_FORMAT_G8_B8_R8_3PLANE_422_UNORM_KHR";
-      case VK_FORMAT_G8_B8R8_2PLANE_422_UNORM_KHR: return "VK_FORMAT_G8_B8R8_2PLANE_422_UNORM_KHR";
-      case VK_FORMAT_G8_B8_R8_3PLANE_444_UNORM_KHR: return "VK_FORMAT_G8_B8_R8_3PLANE_444_UNORM_KHR";
-      case VK_FORMAT_R10X6_UNORM_PACK16_KHR: return "VK_FORMAT_R10X6_UNORM_PACK16_KHR";
-      case VK_FORMAT_R10X6G10X6_UNORM_2PACK16_KHR: return "VK_FORMAT_R10X6G10X6_UNORM_2PACK16_KHR";
-      case VK_FORMAT_R10X6G10X6B10X6A10X6_UNORM_4PACK16_KHR: return "VK_FORMAT_R10X6G10X6B10X6A10X6_UNORM_4PACK16_KHR";
-      case VK_FORMAT_G10X6B10X6G10X6R10X6_422_UNORM_4PACK16_KHR: return "VK_FORMAT_G10X6B10X6G10X6R10X6_422_UNORM_4PACK16_KHR";
-      case VK_FORMAT_B10X6G10X6R10X6G10X6_422_UNORM_4PACK16_KHR: return "VK_FORMAT_B10X6G10X6R10X6G10X6_422_UNORM_4PACK16_KHR";
-      case VK_FORMAT_G10X6_B10X6_R10X6_3PLANE_420_UNORM_3PACK16_KHR: return "VK_FORMAT_G10X6_B10X6_R10X6_3PLANE_420_UNORM_3PACK16_KHR";
-      case VK_FORMAT_G10X6_B10X6R10X6_2PLANE_420_UNORM_3PACK16_KHR: return "VK_FORMAT_G10X6_B10X6R10X6_2PLANE_420_UNORM_3PACK16_KHR";
-      case VK_FORMAT_G10X6_B10X6_R10X6_3PLANE_422_UNORM_3PACK16_KHR: return "VK_FORMAT_G10X6_B10X6_R10X6_3PLANE_422_UNORM_3PACK16_KHR";
-      case VK_FORMAT_G10X6_B10X6R10X6_2PLANE_422_UNORM_3PACK16_KHR: return "VK_FORMAT_G10X6_B10X6R10X6_2PLANE_422_UNORM_3PACK16_KHR";
-      case VK_FORMAT_G10X6_B10X6_R10X6_3PLANE_444_UNORM_3PACK16_KHR: return "VK_FORMAT_G10X6_B10X6_R10X6_3PLANE_444_UNORM_3PACK16_KHR";
-      case VK_FORMAT_R12X4_UNORM_PACK16_KHR: return "VK_FORMAT_R12X4_UNORM_PACK16_KHR";
-      case VK_FORMAT_R12X4G12X4_UNORM_2PACK16_KHR: return "VK_FORMAT_R12X4G12X4_UNORM_2PACK16_KHR";
-      case VK_FORMAT_R12X4G12X4B12X4A12X4_UNORM_4PACK16_KHR: return "VK_FORMAT_R12X4G12X4B12X4A12X4_UNORM_4PACK16_KHR";
-      case VK_FORMAT_G12X4B12X4G12X4R12X4_422_UNORM_4PACK16_KHR: return "VK_FORMAT_G12X4B12X4G12X4R12X4_422_UNORM_4PACK16_KHR";
-      case VK_FORMAT_B12X4G12X4R12X4G12X4_422_UNORM_4PACK16_KHR: return "VK_FORMAT_B12X4G12X4R12X4G12X4_422_UNORM_4PACK16_KHR";
-      case VK_FORMAT_G12X4_B12X4_R12X4_3PLANE_420_UNORM_3PACK16_KHR: return "VK_FORMAT_G12X4_B12X4_R12X4_3PLANE_420_UNORM_3PACK16_KHR";
-      case VK_FORMAT_G12X4_B12X4R12X4_2PLANE_420_UNORM_3PACK16_KHR: return "VK_FORMAT_G12X4_B12X4R12X4_2PLANE_420_UNORM_3PACK16_KHR";
-      case VK_FORMAT_G12X4_B12X4_R12X4_3PLANE_422_UNORM_3PACK16_KHR: return "VK_FORMAT_G12X4_B12X4_R12X4_3PLANE_422_UNORM_3PACK16_KHR";
-      case VK_FORMAT_G12X4_B12X4R12X4_2PLANE_422_UNORM_3PACK16_KHR: return "VK_FORMAT_G12X4_B12X4R12X4_2PLANE_422_UNORM_3PACK16_KHR";
-      case VK_FORMAT_G12X4_B12X4_R12X4_3PLANE_444_UNORM_3PACK16_KHR: return "VK_FORMAT_G12X4_B12X4_R12X4_3PLANE_444_UNORM_3PACK16_KHR";
-      case VK_FORMAT_G16B16G16R16_422_UNORM_KHR: return "VK_FORMAT_G16B16G16R16_422_UNORM_KHR";
-      case VK_FORMAT_B16G16R16G16_422_UNORM_KHR: return "VK_FORMAT_B16G16R16G16_422_UNORM_KHR";
-      case VK_FORMAT_G16_B16_R16_3PLANE_420_UNORM_KHR: return "VK_FORMAT_G16_B16_R16_3PLANE_420_UNORM_KHR";
-      case VK_FORMAT_G16_B16R16_2PLANE_420_UNORM_KHR: return "VK_FORMAT_G16_B16R16_2PLANE_420_UNORM_KHR";
-      case VK_FORMAT_G16_B16_R16_3PLANE_422_UNORM_KHR: return "VK_FORMAT_G16_B16_R16_3PLANE_422_UNORM_KHR";
-      case VK_FORMAT_G16_B16R16_2PLANE_422_UNORM_KHR: return "VK_FORMAT_G16_B16R16_2PLANE_422_UNORM_KHR";
-      case VK_FORMAT_G16_B16_R16_3PLANE_444_UNORM_KHR: return "VK_FORMAT_G16_B16_R16_3PLANE_444_UNORM_KHR";
-
-      case VK_FORMAT_RANGE_SIZE:
+      case VK_FORMAT_UNDEFINED: return "VK_FORMAT_UNDEFINED";
+      case VK_FORMAT_R4G4_UNORM_PACK8: return "VK_FORMAT_R4G4_UNORM_PACK8";
+      case VK_FORMAT_R4G4B4A4_UNORM_PACK16: return "VK_FORMAT_R4G4B4A4_UNORM_PACK16";
+      case VK_FORMAT_B4G4R4A4_UNORM_PACK16: return "VK_FORMAT_B4G4R4A4_UNORM_PACK16";
+      case VK_FORMAT_R5G6B5_UNORM_PACK16: return "VK_FORMAT_R5G6B5_UNORM_PACK16";
+      case VK_FORMAT_B5G6R5_UNORM_PACK16: return "VK_FORMAT_B5G6R5_UNORM_PACK16";
+      case VK_FORMAT_R5G5B5A1_UNORM_PACK16: return "VK_FORMAT_R5G5B5A1_UNORM_PACK16";
+      case VK_FORMAT_B5G5R5A1_UNORM_PACK16: return "VK_FORMAT_B5G5R5A1_UNORM_PACK16";
+      case VK_FORMAT_A1R5G5B5_UNORM_PACK16: return "VK_FORMAT_A1R5G5B5_UNORM_PACK16";
+      case VK_FORMAT_R8_UNORM: return "VK_FORMAT_R8_UNORM";
+      case VK_FORMAT_R8_SNORM: return "VK_FORMAT_R8_SNORM";
+      case VK_FORMAT_R8_USCALED: return "VK_FORMAT_R8_USCALED";
+      case VK_FORMAT_R8_SSCALED: return "VK_FORMAT_R8_SSCALED";
+      case VK_FORMAT_R8_UINT: return "VK_FORMAT_R8_UINT";
+      case VK_FORMAT_R8_SINT: return "VK_FORMAT_R8_SINT";
+      case VK_FORMAT_R8_SRGB: return "VK_FORMAT_R8_SRGB";
+      case VK_FORMAT_R8G8_UNORM: return "VK_FORMAT_R8G8_UNORM";
+      case VK_FORMAT_R8G8_SNORM: return "VK_FORMAT_R8G8_SNORM";
+      case VK_FORMAT_R8G8_USCALED: return "VK_FORMAT_R8G8_USCALED";
+      case VK_FORMAT_R8G8_SSCALED: return "VK_FORMAT_R8G8_SSCALED";
+      case VK_FORMAT_R8G8_UINT: return "VK_FORMAT_R8G8_UINT";
+      case VK_FORMAT_R8G8_SINT: return "VK_FORMAT_R8G8_SINT";
+      case VK_FORMAT_R8G8_SRGB: return "VK_FORMAT_R8G8_SRGB";
+      case VK_FORMAT_R8G8B8_UNORM: return "VK_FORMAT_R8G8B8_UNORM";
+      case VK_FORMAT_R8G8B8_SNORM: return "VK_FORMAT_R8G8B8_SNORM";
+      case VK_FORMAT_R8G8B8_USCALED: return "VK_FORMAT_R8G8B8_USCALED";
+      case VK_FORMAT_R8G8B8_SSCALED: return "VK_FORMAT_R8G8B8_SSCALED";
+      case VK_FORMAT_R8G8B8_UINT: return "VK_FORMAT_R8G8B8_UINT";
+      case VK_FORMAT_R8G8B8_SINT: return "VK_FORMAT_R8G8B8_SINT";
+      case VK_FORMAT_R8G8B8_SRGB: return "VK_FORMAT_R8G8B8_SRGB";
+      case VK_FORMAT_B8G8R8_UNORM: return "VK_FORMAT_B8G8R8_UNORM";
+      case VK_FORMAT_B8G8R8_SNORM: return "VK_FORMAT_B8G8R8_SNORM";
+      case VK_FORMAT_B8G8R8_USCALED: return "VK_FORMAT_B8G8R8_USCALED";
+      case VK_FORMAT_B8G8R8_SSCALED: return "VK_FORMAT_B8G8R8_SSCALED";
+      case VK_FORMAT_B8G8R8_UINT: return "VK_FORMAT_B8G8R8_UINT";
+      case VK_FORMAT_B8G8R8_SINT: return "VK_FORMAT_B8G8R8_SINT";
+      case VK_FORMAT_B8G8R8_SRGB: return "VK_FORMAT_B8G8R8_SRGB";
+      case VK_FORMAT_R8G8B8A8_UNORM: return "VK_FORMAT_R8G8B8A8_UNORM";
+      case VK_FORMAT_R8G8B8A8_SNORM: return "VK_FORMAT_R8G8B8A8_SNORM";
+      case VK_FORMAT_R8G8B8A8_USCALED: return "VK_FORMAT_R8G8B8A8_USCALED";
+      case VK_FORMAT_R8G8B8A8_SSCALED: return "VK_FORMAT_R8G8B8A8_SSCALED";
+      case VK_FORMAT_R8G8B8A8_UINT: return "VK_FORMAT_R8G8B8A8_UINT";
+      case VK_FORMAT_R8G8B8A8_SINT: return "VK_FORMAT_R8G8B8A8_SINT";
+      case VK_FORMAT_R8G8B8A8_SRGB: return "VK_FORMAT_R8G8B8A8_SRGB";
+      case VK_FORMAT_B8G8R8A8_UNORM: return "VK_FORMAT_B8G8R8A8_UNORM";
+      case VK_FORMAT_B8G8R8A8_SNORM: return "VK_FORMAT_B8G8R8A8_SNORM";
+      case VK_FORMAT_B8G8R8A8_USCALED: return "VK_FORMAT_B8G8R8A8_USCALED";
+      case VK_FORMAT_B8G8R8A8_SSCALED: return "VK_FORMAT_B8G8R8A8_SSCALED";
+      case VK_FORMAT_B8G8R8A8_UINT: return "VK_FORMAT_B8G8R8A8_UINT";
+      case VK_FORMAT_B8G8R8A8_SINT: return "VK_FORMAT_B8G8R8A8_SINT";
+      case VK_FORMAT_B8G8R8A8_SRGB: return "VK_FORMAT_B8G8R8A8_SRGB";
+      case VK_FORMAT_A8B8G8R8_UNORM_PACK32: return "VK_FORMAT_A8B8G8R8_UNORM_PACK32";
+      case VK_FORMAT_A8B8G8R8_SNORM_PACK32: return "VK_FORMAT_A8B8G8R8_SNORM_PACK32";
+      case VK_FORMAT_A8B8G8R8_USCALED_PACK32: return "VK_FORMAT_A8B8G8R8_USCALED_PACK32";
+      case VK_FORMAT_A8B8G8R8_SSCALED_PACK32: return "VK_FORMAT_A8B8G8R8_SSCALED_PACK32";
+      case VK_FORMAT_A8B8G8R8_UINT_PACK32: return "VK_FORMAT_A8B8G8R8_UINT_PACK32";
+      case VK_FORMAT_A8B8G8R8_SINT_PACK32: return "VK_FORMAT_A8B8G8R8_SINT_PACK32";
+      case VK_FORMAT_A8B8G8R8_SRGB_PACK32: return "VK_FORMAT_A8B8G8R8_SRGB_PACK32";
+      case VK_FORMAT_A2R10G10B10_UNORM_PACK32: return "VK_FORMAT_A2R10G10B10_UNORM_PACK32";
+      case VK_FORMAT_A2R10G10B10_SNORM_PACK32: return "VK_FORMAT_A2R10G10B10_SNORM_PACK32";
+      case VK_FORMAT_A2R10G10B10_USCALED_PACK32: return "VK_FORMAT_A2R10G10B10_USCALED_PACK32";
+      case VK_FORMAT_A2R10G10B10_SSCALED_PACK32: return "VK_FORMAT_A2R10G10B10_SSCALED_PACK32";
+      case VK_FORMAT_A2R10G10B10_UINT_PACK32: return "VK_FORMAT_A2R10G10B10_UINT_PACK32";
+      case VK_FORMAT_A2R10G10B10_SINT_PACK32: return "VK_FORMAT_A2R10G10B10_SINT_PACK32";
+      case VK_FORMAT_A2B10G10R10_UNORM_PACK32: return "VK_FORMAT_A2B10G10R10_UNORM_PACK32";
+      case VK_FORMAT_A2B10G10R10_SNORM_PACK32: return "VK_FORMAT_A2B10G10R10_SNORM_PACK32";
+      case VK_FORMAT_A2B10G10R10_USCALED_PACK32: return "VK_FORMAT_A2B10G10R10_USCALED_PACK32";
+      case VK_FORMAT_A2B10G10R10_SSCALED_PACK32: return "VK_FORMAT_A2B10G10R10_SSCALED_PACK32";
+      case VK_FORMAT_A2B10G10R10_UINT_PACK32: return "VK_FORMAT_A2B10G10R10_UINT_PACK32";
+      case VK_FORMAT_A2B10G10R10_SINT_PACK32: return "VK_FORMAT_A2B10G10R10_SINT_PACK32";
+      case VK_FORMAT_R16_UNORM: return "VK_FORMAT_R16_UNORM";
+      case VK_FORMAT_R16_SNORM: return "VK_FORMAT_R16_SNORM";
+      case VK_FORMAT_R16_USCALED: return "VK_FORMAT_R16_USCALED";
+      case VK_FORMAT_R16_SSCALED: return "VK_FORMAT_R16_SSCALED";
+      case VK_FORMAT_R16_UINT: return "VK_FORMAT_R16_UINT";
+      case VK_FORMAT_R16_SINT: return "VK_FORMAT_R16_SINT";
+      case VK_FORMAT_R16_SFLOAT: return "VK_FORMAT_R16_SFLOAT";
+      case VK_FORMAT_R16G16_UNORM: return "VK_FORMAT_R16G16_UNORM";
+      case VK_FORMAT_R16G16_SNORM: return "VK_FORMAT_R16G16_SNORM";
+      case VK_FORMAT_R16G16_USCALED: return "VK_FORMAT_R16G16_USCALED";
+      case VK_FORMAT_R16G16_SSCALED: return "VK_FORMAT_R16G16_SSCALED";
+      case VK_FORMAT_R16G16_UINT: return "VK_FORMAT_R16G16_UINT";
+      case VK_FORMAT_R16G16_SINT: return "VK_FORMAT_R16G16_SINT";
+      case VK_FORMAT_R16G16_SFLOAT: return "VK_FORMAT_R16G16_SFLOAT";
+      case VK_FORMAT_R16G16B16_UNORM: return "VK_FORMAT_R16G16B16_UNORM";
+      case VK_FORMAT_R16G16B16_SNORM: return "VK_FORMAT_R16G16B16_SNORM";
+      case VK_FORMAT_R16G16B16_USCALED: return "VK_FORMAT_R16G16B16_USCALED";
+      case VK_FORMAT_R16G16B16_SSCALED: return "VK_FORMAT_R16G16B16_SSCALED";
+      case VK_FORMAT_R16G16B16_UINT: return "VK_FORMAT_R16G16B16_UINT";
+      case VK_FORMAT_R16G16B16_SINT: return "VK_FORMAT_R16G16B16_SINT";
+      case VK_FORMAT_R16G16B16_SFLOAT: return "VK_FORMAT_R16G16B16_SFLOAT";
+      case VK_FORMAT_R16G16B16A16_UNORM: return "VK_FORMAT_R16G16B16A16_UNORM";
+      case VK_FORMAT_R16G16B16A16_SNORM: return "VK_FORMAT_R16G16B16A16_SNORM";
+      case VK_FORMAT_R16G16B16A16_USCALED: return "VK_FORMAT_R16G16B16A16_USCALED";
+      case VK_FORMAT_R16G16B16A16_SSCALED: return "VK_FORMAT_R16G16B16A16_SSCALED";
+      case VK_FORMAT_R16G16B16A16_UINT: return "VK_FORMAT_R16G16B16A16_UINT";
+      case VK_FORMAT_R16G16B16A16_SINT: return "VK_FORMAT_R16G16B16A16_SINT";
+      case VK_FORMAT_R16G16B16A16_SFLOAT: return "VK_FORMAT_R16G16B16A16_SFLOAT";
+      case VK_FORMAT_R32_UINT: return "VK_FORMAT_R32_UINT";
+      case VK_FORMAT_R32_SINT: return "VK_FORMAT_R32_SINT";
+      case VK_FORMAT_R32_SFLOAT: return "VK_FORMAT_R32_SFLOAT";
+      case VK_FORMAT_R32G32_UINT: return "VK_FORMAT_R32G32_UINT";
+      case VK_FORMAT_R32G32_SINT: return "VK_FORMAT_R32G32_SINT";
+      case VK_FORMAT_R32G32_SFLOAT: return "VK_FORMAT_R32G32_SFLOAT";
+      case VK_FORMAT_R32G32B32_UINT: return "VK_FORMAT_R32G32B32_UINT";
+      case VK_FORMAT_R32G32B32_SINT: return "VK_FORMAT_R32G32B32_SINT";
+      case VK_FORMAT_R32G32B32_SFLOAT: return "VK_FORMAT_R32G32B32_SFLOAT";
+      case VK_FORMAT_R32G32B32A32_UINT: return "VK_FORMAT_R32G32B32A32_UINT";
+      case VK_FORMAT_R32G32B32A32_SINT: return "VK_FORMAT_R32G32B32A32_SINT";
+      case VK_FORMAT_R32G32B32A32_SFLOAT: return "VK_FORMAT_R32G32B32A32_SFLOAT";
+      case VK_FORMAT_R64_UINT: return "VK_FORMAT_R64_UINT";
+      case VK_FORMAT_R64_SINT: return "VK_FORMAT_R64_SINT";
+      case VK_FORMAT_R64_SFLOAT: return "VK_FORMAT_R64_SFLOAT";
+      case VK_FORMAT_R64G64_UINT: return "VK_FORMAT_R64G64_UINT";
+      case VK_FORMAT_R64G64_SINT: return "VK_FORMAT_R64G64_SINT";
+      case VK_FORMAT_R64G64_SFLOAT: return "VK_FORMAT_R64G64_SFLOAT";
+      case VK_FORMAT_R64G64B64_UINT: return "VK_FORMAT_R64G64B64_UINT";
+      case VK_FORMAT_R64G64B64_SINT: return "VK_FORMAT_R64G64B64_SINT";
+      case VK_FORMAT_R64G64B64_SFLOAT: return "VK_FORMAT_R64G64B64_SFLOAT";
+      case VK_FORMAT_R64G64B64A64_UINT: return "VK_FORMAT_R64G64B64A64_UINT";
+      case VK_FORMAT_R64G64B64A64_SINT: return "VK_FORMAT_R64G64B64A64_SINT";
+      case VK_FORMAT_R64G64B64A64_SFLOAT: return "VK_FORMAT_R64G64B64A64_SFLOAT";
+      case VK_FORMAT_B10G11R11_UFLOAT_PACK32: return "VK_FORMAT_B10G11R11_UFLOAT_PACK32";
+      case VK_FORMAT_E5B9G9R9_UFLOAT_PACK32: return "VK_FORMAT_E5B9G9R9_UFLOAT_PACK32";
+      case VK_FORMAT_D16_UNORM: return "VK_FORMAT_D16_UNORM";
+      case VK_FORMAT_X8_D24_UNORM_PACK32: return "VK_FORMAT_X8_D24_UNORM_PACK32";
+      case VK_FORMAT_D32_SFLOAT: return "VK_FORMAT_D32_SFLOAT";
+      case VK_FORMAT_S8_UINT: return "VK_FORMAT_S8_UINT";
+      case VK_FORMAT_D16_UNORM_S8_UINT: return "VK_FORMAT_D16_UNORM_S8_UINT";
+      case VK_FORMAT_D24_UNORM_S8_UINT: return "VK_FORMAT_D24_UNORM_S8_UINT";
+      case VK_FORMAT_D32_SFLOAT_S8_UINT: return "VK_FORMAT_D32_SFLOAT_S8_UINT";
+      case VK_FORMAT_BC1_RGB_UNORM_BLOCK: return "VK_FORMAT_BC1_RGB_UNORM_BLOCK";
+      case VK_FORMAT_BC1_RGB_SRGB_BLOCK: return "VK_FORMAT_BC1_RGB_SRGB_BLOCK";
+      case VK_FORMAT_BC1_RGBA_UNORM_BLOCK: return "VK_FORMAT_BC1_RGBA_UNORM_BLOCK";
+      case VK_FORMAT_BC1_RGBA_SRGB_BLOCK: return "VK_FORMAT_BC1_RGBA_SRGB_BLOCK";
+      case VK_FORMAT_BC2_UNORM_BLOCK: return "VK_FORMAT_BC2_UNORM_BLOCK";
+      case VK_FORMAT_BC2_SRGB_BLOCK: return "VK_FORMAT_BC2_SRGB_BLOCK";
+      case VK_FORMAT_BC3_UNORM_BLOCK: return "VK_FORMAT_BC3_UNORM_BLOCK";
+      case VK_FORMAT_BC3_SRGB_BLOCK: return "VK_FORMAT_BC3_SRGB_BLOCK";
+      case VK_FORMAT_BC4_UNORM_BLOCK: return "VK_FORMAT_BC4_UNORM_BLOCK";
+      case VK_FORMAT_BC4_SNORM_BLOCK: return "VK_FORMAT_BC4_SNORM_BLOCK";
+      case VK_FORMAT_BC5_UNORM_BLOCK: return "VK_FORMAT_BC5_UNORM_BLOCK";
+      case VK_FORMAT_BC5_SNORM_BLOCK: return "VK_FORMAT_BC5_SNORM_BLOCK";
+      case VK_FORMAT_BC6H_UFLOAT_BLOCK: return "VK_FORMAT_BC6H_UFLOAT_BLOCK";
+      case VK_FORMAT_BC6H_SFLOAT_BLOCK: return "VK_FORMAT_BC6H_SFLOAT_BLOCK";
+      case VK_FORMAT_BC7_UNORM_BLOCK: return "VK_FORMAT_BC7_UNORM_BLOCK";
+      case VK_FORMAT_BC7_SRGB_BLOCK: return "VK_FORMAT_BC7_SRGB_BLOCK";
+      case VK_FORMAT_ETC2_R8G8B8_UNORM_BLOCK: return "VK_FORMAT_ETC2_R8G8B8_UNORM_BLOCK";
+      case VK_FORMAT_ETC2_R8G8B8_SRGB_BLOCK: return "VK_FORMAT_ETC2_R8G8B8_SRGB_BLOCK";
+      case VK_FORMAT_ETC2_R8G8B8A1_UNORM_BLOCK: return "VK_FORMAT_ETC2_R8G8B8A1_UNORM_BLOCK";
+      case VK_FORMAT_ETC2_R8G8B8A1_SRGB_BLOCK: return "VK_FORMAT_ETC2_R8G8B8A1_SRGB_BLOCK";
+      case VK_FORMAT_ETC2_R8G8B8A8_UNORM_BLOCK: return "VK_FORMAT_ETC2_R8G8B8A8_UNORM_BLOCK";
+      case VK_FORMAT_ETC2_R8G8B8A8_SRGB_BLOCK: return "VK_FORMAT_ETC2_R8G8B8A8_SRGB_BLOCK";
+      case VK_FORMAT_EAC_R11_UNORM_BLOCK: return "VK_FORMAT_EAC_R11_UNORM_BLOCK";
+      case VK_FORMAT_EAC_R11_SNORM_BLOCK: return "VK_FORMAT_EAC_R11_SNORM_BLOCK";
+      case VK_FORMAT_EAC_R11G11_UNORM_BLOCK: return "VK_FORMAT_EAC_R11G11_UNORM_BLOCK";
+      case VK_FORMAT_EAC_R11G11_SNORM_BLOCK: return "VK_FORMAT_EAC_R11G11_SNORM_BLOCK";
+      case VK_FORMAT_ASTC_4x4_UNORM_BLOCK: return "VK_FORMAT_ASTC_4x4_UNORM_BLOCK";
+      case VK_FORMAT_ASTC_4x4_SRGB_BLOCK: return "VK_FORMAT_ASTC_4x4_SRGB_BLOCK";
+      case VK_FORMAT_ASTC_5x4_UNORM_BLOCK: return "VK_FORMAT_ASTC_5x4_UNORM_BLOCK";
+      case VK_FORMAT_ASTC_5x4_SRGB_BLOCK: return "VK_FORMAT_ASTC_5x4_SRGB_BLOCK";
+      case VK_FORMAT_ASTC_5x5_UNORM_BLOCK: return "VK_FORMAT_ASTC_5x5_UNORM_BLOCK";
+      case VK_FORMAT_ASTC_5x5_SRGB_BLOCK: return "VK_FORMAT_ASTC_5x5_SRGB_BLOCK";
+      case VK_FORMAT_ASTC_6x5_UNORM_BLOCK: return "VK_FORMAT_ASTC_6x5_UNORM_BLOCK";
+      case VK_FORMAT_ASTC_6x5_SRGB_BLOCK: return "VK_FORMAT_ASTC_6x5_SRGB_BLOCK";
+      case VK_FORMAT_ASTC_6x6_UNORM_BLOCK: return "VK_FORMAT_ASTC_6x6_UNORM_BLOCK";
+      case VK_FORMAT_ASTC_6x6_SRGB_BLOCK: return "VK_FORMAT_ASTC_6x6_SRGB_BLOCK";
+      case VK_FORMAT_ASTC_8x5_UNORM_BLOCK: return "VK_FORMAT_ASTC_8x5_UNORM_BLOCK";
+      case VK_FORMAT_ASTC_8x5_SRGB_BLOCK: return "VK_FORMAT_ASTC_8x5_SRGB_BLOCK";
+      case VK_FORMAT_ASTC_8x6_UNORM_BLOCK: return "VK_FORMAT_ASTC_8x6_UNORM_BLOCK";
+      case VK_FORMAT_ASTC_8x6_SRGB_BLOCK: return "VK_FORMAT_ASTC_8x6_SRGB_BLOCK";
+      case VK_FORMAT_ASTC_8x8_UNORM_BLOCK: return "VK_FORMAT_ASTC_8x8_UNORM_BLOCK";
+      case VK_FORMAT_ASTC_8x8_SRGB_BLOCK: return "VK_FORMAT_ASTC_8x8_SRGB_BLOCK";
+      case VK_FORMAT_ASTC_10x5_UNORM_BLOCK: return "VK_FORMAT_ASTC_10x5_UNORM_BLOCK";
+      case VK_FORMAT_ASTC_10x5_SRGB_BLOCK: return "VK_FORMAT_ASTC_10x5_SRGB_BLOCK";
+      case VK_FORMAT_ASTC_10x6_UNORM_BLOCK: return "VK_FORMAT_ASTC_10x6_UNORM_BLOCK";
+      case VK_FORMAT_ASTC_10x6_SRGB_BLOCK: return "VK_FORMAT_ASTC_10x6_SRGB_BLOCK";
+      case VK_FORMAT_ASTC_10x8_UNORM_BLOCK: return "VK_FORMAT_ASTC_10x8_UNORM_BLOCK";
+      case VK_FORMAT_ASTC_10x8_SRGB_BLOCK: return "VK_FORMAT_ASTC_10x8_SRGB_BLOCK";
+      case VK_FORMAT_ASTC_10x10_UNORM_BLOCK: return "VK_FORMAT_ASTC_10x10_UNORM_BLOCK";
+      case VK_FORMAT_ASTC_10x10_SRGB_BLOCK: return "VK_FORMAT_ASTC_10x10_SRGB_BLOCK";
+      case VK_FORMAT_ASTC_12x10_UNORM_BLOCK: return "VK_FORMAT_ASTC_12x10_UNORM_BLOCK";
+      case VK_FORMAT_ASTC_12x10_SRGB_BLOCK: return "VK_FORMAT_ASTC_12x10_SRGB_BLOCK";
+      case VK_FORMAT_ASTC_12x12_UNORM_BLOCK: return "VK_FORMAT_ASTC_12x12_UNORM_BLOCK";
+      case VK_FORMAT_ASTC_12x12_SRGB_BLOCK: return "VK_FORMAT_ASTC_12x12_SRGB_BLOCK";
+      case VK_FORMAT_PVRTC1_2BPP_UNORM_BLOCK_IMG: return "VK_FORMAT_PVRTC1_2BPP_UNORM_BLOCK_IMG";
+      case VK_FORMAT_PVRTC1_4BPP_UNORM_BLOCK_IMG: return "VK_FORMAT_PVRTC1_4BPP_UNORM_BLOCK_IMG";
+      case VK_FORMAT_PVRTC2_2BPP_UNORM_BLOCK_IMG: return "VK_FORMAT_PVRTC2_2BPP_UNORM_BLOCK_IMG";
+      case VK_FORMAT_PVRTC2_4BPP_UNORM_BLOCK_IMG: return "VK_FORMAT_PVRTC2_4BPP_UNORM_BLOCK_IMG";
+      case VK_FORMAT_PVRTC1_2BPP_SRGB_BLOCK_IMG: return "VK_FORMAT_PVRTC1_2BPP_SRGB_BLOCK_IMG";
+      case VK_FORMAT_PVRTC1_4BPP_SRGB_BLOCK_IMG: return "VK_FORMAT_PVRTC1_4BPP_SRGB_BLOCK_IMG";
+      case VK_FORMAT_PVRTC2_2BPP_SRGB_BLOCK_IMG: return "VK_FORMAT_PVRTC2_2BPP_SRGB_BLOCK_IMG";
+      case VK_FORMAT_PVRTC2_4BPP_SRGB_BLOCK_IMG: return "VK_FORMAT_PVRTC2_4BPP_SRGB_BLOCK_IMG";
+      case VK_FORMAT_G8B8G8R8_422_UNORM_KHR: return "VK_FORMAT_G8B8G8R8_422_UNORM_KHR";
+      case VK_FORMAT_B8G8R8G8_422_UNORM_KHR: return "VK_FORMAT_B8G8R8G8_422_UNORM_KHR";
+      case VK_FORMAT_G8_B8_R8_3PLANE_420_UNORM_KHR: return "VK_FORMAT_G8_B8_R8_3PLANE_420_UNORM_KHR";
+      case VK_FORMAT_G8_B8R8_2PLANE_420_UNORM_KHR: return "VK_FORMAT_G8_B8R8_2PLANE_420_UNORM_KHR";
+      case VK_FORMAT_G8_B8_R8_3PLANE_422_UNORM_KHR: return "VK_FORMAT_G8_B8_R8_3PLANE_422_UNORM_KHR";
+      case VK_FORMAT_G8_B8R8_2PLANE_422_UNORM_KHR: return "VK_FORMAT_G8_B8R8_2PLANE_422_UNORM_KHR";
+      case VK_FORMAT_G8_B8_R8_3PLANE_444_UNORM_KHR: return "VK_FORMAT_G8_B8_R8_3PLANE_444_UNORM_KHR";
+      case VK_FORMAT_R10X6_UNORM_PACK16_KHR: return "VK_FORMAT_R10X6_UNORM_PACK16_KHR";
+      case VK_FORMAT_R10X6G10X6_UNORM_2PACK16_KHR: return "VK_FORMAT_R10X6G10X6_UNORM_2PACK16_KHR";
+      case VK_FORMAT_R10X6G10X6B10X6A10X6_UNORM_4PACK16_KHR: return "VK_FORMAT_R10X6G10X6B10X6A10X6_UNORM_4PACK16_KHR";
+      case VK_FORMAT_G10X6B10X6G10X6R10X6_422_UNORM_4PACK16_KHR: return "VK_FORMAT_G10X6B10X6G10X6R10X6_422_UNORM_4PACK16_KHR";
+      case VK_FORMAT_B10X6G10X6R10X6G10X6_422_UNORM_4PACK16_KHR: return "VK_FORMAT_B10X6G10X6R10X6G10X6_422_UNORM_4PACK16_KHR";
+      case VK_FORMAT_G10X6_B10X6_R10X6_3PLANE_420_UNORM_3PACK16_KHR: return "VK_FORMAT_G10X6_B10X6_R10X6_3PLANE_420_UNORM_3PACK16_KHR";
+      case VK_FORMAT_G10X6_B10X6R10X6_2PLANE_420_UNORM_3PACK16_KHR: return "VK_FORMAT_G10X6_B10X6R10X6_2PLANE_420_UNORM_3PACK16_KHR";
+      case VK_FORMAT_G10X6_B10X6_R10X6_3PLANE_422_UNORM_3PACK16_KHR: return "VK_FORMAT_G10X6_B10X6_R10X6_3PLANE_422_UNORM_3PACK16_KHR";
+      case VK_FORMAT_G10X6_B10X6R10X6_2PLANE_422_UNORM_3PACK16_KHR: return "VK_FORMAT_G10X6_B10X6R10X6_2PLANE_422_UNORM_3PACK16_KHR";
+      case VK_FORMAT_G10X6_B10X6_R10X6_3PLANE_444_UNORM_3PACK16_KHR: return "VK_FORMAT_G10X6_B10X6_R10X6_3PLANE_444_UNORM_3PACK16_KHR";
+      case VK_FORMAT_R12X4_UNORM_PACK16_KHR: return "VK_FORMAT_R12X4_UNORM_PACK16_KHR";
+      case VK_FORMAT_R12X4G12X4_UNORM_2PACK16_KHR: return "VK_FORMAT_R12X4G12X4_UNORM_2PACK16_KHR";
+      case VK_FORMAT_R12X4G12X4B12X4A12X4_UNORM_4PACK16_KHR: return "VK_FORMAT_R12X4G12X4B12X4A12X4_UNORM_4PACK16_KHR";
+      case VK_FORMAT_G12X4B12X4G12X4R12X4_422_UNORM_4PACK16_KHR: return "VK_FORMAT_G12X4B12X4G12X4R12X4_422_UNORM_4PACK16_KHR";
+      case VK_FORMAT_B12X4G12X4R12X4G12X4_422_UNORM_4PACK16_KHR: return "VK_FORMAT_B12X4G12X4R12X4G12X4_422_UNORM_4PACK16_KHR";
+      case VK_FORMAT_G12X4_B12X4_R12X4_3PLANE_420_UNORM_3PACK16_KHR: return "VK_FORMAT_G12X4_B12X4_R12X4_3PLANE_420_UNORM_3PACK16_KHR";
+      case VK_FORMAT_G12X4_B12X4R12X4_2PLANE_420_UNORM_3PACK16_KHR: return "VK_FORMAT_G12X4_B12X4R12X4_2PLANE_420_UNORM_3PACK16_KHR";
+      case VK_FORMAT_G12X4_B12X4_R12X4_3PLANE_422_UNORM_3PACK16_KHR: return "VK_FORMAT_G12X4_B12X4_R12X4_3PLANE_422_UNORM_3PACK16_KHR";
+      case VK_FORMAT_G12X4_B12X4R12X4_2PLANE_422_UNORM_3PACK16_KHR: return "VK_FORMAT_G12X4_B12X4R12X4_2PLANE_422_UNORM_3PACK16_KHR";
+      case VK_FORMAT_G12X4_B12X4_R12X4_3PLANE_444_UNORM_3PACK16_KHR: return "VK_FORMAT_G12X4_B12X4_R12X4_3PLANE_444_UNORM_3PACK16_KHR";
+      case VK_FORMAT_G16B16G16R16_422_UNORM_KHR: return "VK_FORMAT_G16B16G16R16_422_UNORM_KHR";
+      case VK_FORMAT_B16G16R16G16_422_UNORM_KHR: return "VK_FORMAT_B16G16R16G16_422_UNORM_KHR";
+      case VK_FORMAT_G16_B16_R16_3PLANE_420_UNORM_KHR: return "VK_FORMAT_G16_B16_R16_3PLANE_420_UNORM_KHR";
+      case VK_FORMAT_G16_B16R16_2PLANE_420_UNORM_KHR: return "VK_FORMAT_G16_B16R16_2PLANE_420_UNORM_KHR";
+      case VK_FORMAT_G16_B16_R16_3PLANE_422_UNORM_KHR: return "VK_FORMAT_G16_B16_R16_3PLANE_422_UNORM_KHR";
+      case VK_FORMAT_G16_B16R16_2PLANE_422_UNORM_KHR: return "VK_FORMAT_G16_B16R16_2PLANE_422_UNORM_KHR";
+      case VK_FORMAT_G16_B16_R16_3PLANE_444_UNORM_KHR: return "VK_FORMAT_G16_B16_R16_3PLANE_444_UNORM_KHR";
+
+      case VK_FORMAT_RANGE_SIZE:
       case VK_FORMAT_MAX_ENUM:
         break;
   }
@@ -649,7 +634,6 @@
   return ToStringGlslType(type);
 }
 
-<<<<<<< HEAD
 static const char* ToStringGlslBuiltIn(SpvBuiltIn built_in)
 {
   switch (built_in) {
@@ -718,95 +702,6 @@
     case SpvBuiltInPositionPerViewNV            : break;
     case SpvBuiltInViewportMaskPerViewNV        : break;
     default: break;
-=======
-bool ReadFile(const std::string& file_path, std::vector<uint8_t>* /*p_buffer*/)
-{
-  std::ifstream is(file_path.c_str(), std::ios::binary);
-  if (!is.is_open()) {
-    return false;
-  }
-
-  is.seekg(0, std::ios::end);
-  size_t size = is.tellg();
-  is.seekg(0, std::ios::beg);  
-
-  std::vector<char> data(size);
-  is.read(data.data(), size);
-
-  is.close();
-
-  return true;
-}
-
-static const char* ToStringGlslBuiltIn(SpvBuiltIn built_in)
-{
-  switch (built_in) {
-    default: break;
-    case SpvBuiltInPosition                     : return ""; break;
-    case SpvBuiltInPointSize                    : return ""; break;
-    case SpvBuiltInClipDistance                 : return ""; break;
-    case SpvBuiltInCullDistance                 : return ""; break;
-    case SpvBuiltInVertexId                     : return ""; break;
-    case SpvBuiltInInstanceId                   : return ""; break;
-    case SpvBuiltInPrimitiveId                  : return ""; break;
-    case SpvBuiltInInvocationId                 : return ""; break;
-    case SpvBuiltInLayer                        : return ""; break;
-    case SpvBuiltInViewportIndex                : return ""; break;
-    case SpvBuiltInTessLevelOuter               : return ""; break;
-    case SpvBuiltInTessLevelInner               : return ""; break;
-    case SpvBuiltInTessCoord                    : return ""; break;
-    case SpvBuiltInPatchVertices                : return ""; break;
-    case SpvBuiltInFragCoord                    : return ""; break;
-    case SpvBuiltInPointCoord                   : return ""; break;
-    case SpvBuiltInFrontFacing                  : return ""; break;
-    case SpvBuiltInSampleId                     : return ""; break;
-    case SpvBuiltInSamplePosition               : return ""; break;
-    case SpvBuiltInSampleMask                   : return ""; break;
-    case SpvBuiltInFragDepth                    : return ""; break;
-    case SpvBuiltInHelperInvocation             : return ""; break;
-    case SpvBuiltInNumWorkgroups                : return ""; break;
-    case SpvBuiltInWorkgroupSize                : return ""; break;
-    case SpvBuiltInWorkgroupId                  : return ""; break;
-    case SpvBuiltInLocalInvocationId            : return ""; break;
-    case SpvBuiltInGlobalInvocationId           : return ""; break;
-    case SpvBuiltInLocalInvocationIndex         : return ""; break;
-    case SpvBuiltInWorkDim                      : return ""; break;
-    case SpvBuiltInGlobalSize                   : return ""; break;
-    case SpvBuiltInEnqueuedWorkgroupSize        : return ""; break;
-    case SpvBuiltInGlobalOffset                 : return ""; break;
-    case SpvBuiltInGlobalLinearId               : return ""; break;
-    case SpvBuiltInSubgroupSize                 : return ""; break;
-    case SpvBuiltInSubgroupMaxSize              : return ""; break;
-    case SpvBuiltInNumSubgroups                 : return ""; break;
-    case SpvBuiltInNumEnqueuedSubgroups         : return ""; break;
-    case SpvBuiltInSubgroupId                   : return ""; break;
-    case SpvBuiltInSubgroupLocalInvocationId    : return ""; break;
-    case SpvBuiltInVertexIndex                  : return ""; break;
-    case SpvBuiltInInstanceIndex                : return ""; break;
-    case SpvBuiltInSubgroupEqMaskKHR            : return ""; break;
-    case SpvBuiltInSubgroupGeMaskKHR            : return ""; break;
-    case SpvBuiltInSubgroupGtMaskKHR            : return ""; break;
-    case SpvBuiltInSubgroupLeMaskKHR            : return ""; break;
-    case SpvBuiltInSubgroupLtMaskKHR            : return ""; break;
-    case SpvBuiltInBaseVertex                   : return ""; break;
-    case SpvBuiltInBaseInstance                 : return ""; break;
-    case SpvBuiltInDrawIndex                    : return ""; break;
-    case SpvBuiltInDeviceIndex                  : return ""; break;
-    case SpvBuiltInViewIndex                    : return ""; break;
-    case SpvBuiltInBaryCoordNoPerspAMD          : return ""; break;
-    case SpvBuiltInBaryCoordNoPerspCentroidAMD  : return ""; break;
-    case SpvBuiltInBaryCoordNoPerspSampleAMD    : return ""; break;
-    case SpvBuiltInBaryCoordSmoothAMD           : return ""; break;
-    case SpvBuiltInBaryCoordSmoothCentroidAMD   : return ""; break;
-    case SpvBuiltInBaryCoordSmoothSampleAMD     : return ""; break;
-    case SpvBuiltInBaryCoordPullModelAMD        : return ""; break;
-    case SpvBuiltInFragStencilRefEXT            : return ""; break;
-    case SpvBuiltInViewportMaskNV               : return ""; break;
-    case SpvBuiltInSecondaryPositionNV          : return ""; break;
-    case SpvBuiltInSecondaryViewportMaskNV      : return ""; break;
-    case SpvBuiltInPositionPerViewNV            : return ""; break;
-    case SpvBuiltInViewportMaskPerViewNV        : return ""; break;
->>>>>>> 0ca32f88
   }
   return "";
 }
@@ -814,7 +709,6 @@
 static const char* ToStringHlslBuiltIn(SpvBuiltIn built_in)
 {
   switch (built_in) {
-<<<<<<< HEAD
     case SpvBuiltInPosition                     : return "SV_POSITION";
     case SpvBuiltInPointSize                    : break;
     case SpvBuiltInClipDistance                 : break;
@@ -829,23 +723,6 @@
     case SpvBuiltInTessLevelInner               : break;
     case SpvBuiltInTessCoord                    : break;
     case SpvBuiltInPatchVertices                : break;
-=======
-    default: break;
-    case SpvBuiltInPosition                     : return "SV_POSITION"; break;
-    case SpvBuiltInPointSize                    : return ""; break;
-    case SpvBuiltInClipDistance                 : return ""; break;
-    case SpvBuiltInCullDistance                 : return ""; break;
-    case SpvBuiltInVertexId                     : return ""; break;
-    case SpvBuiltInInstanceId                   : return ""; break;
-    case SpvBuiltInPrimitiveId                  : return ""; break;
-    case SpvBuiltInInvocationId                 : return ""; break;
-    case SpvBuiltInLayer                        : return ""; break;
-    case SpvBuiltInViewportIndex                : return ""; break;
-    case SpvBuiltInTessLevelOuter               : return ""; break;
-    case SpvBuiltInTessLevelInner               : return ""; break;
-    case SpvBuiltInTessCoord                    : return ""; break;
-    case SpvBuiltInPatchVertices                : return ""; break;
->>>>>>> 0ca32f88
     case SpvBuiltInFragCoord                    : return "SV_POSITION"; break;
     case SpvBuiltInPointCoord                   : break;
     case SpvBuiltInFrontFacing                  : break;
@@ -1150,8 +1027,8 @@
   os << t1 << "size: " << bv.size << std::endl;
   //   uint32_t                          padded_size;  // Measured in bytes
   os << t1 << "padded_size: " << bv.padded_size << std::endl;
-  //   SpvReflectDecorationFlags         decorations;
-  os << t1 << "decorations: " << AsHexString(bv.decorations) << " # " << ToStringSpvReflectDecorationFlags(bv.decorations) << std::endl;
+  //   SpvReflectDecorationFlags         decoration_flags;
+  os << t1 << "decorations: " << AsHexString(bv.decoration_flags) << " # " << ToStringSpvReflectDecorationFlags(bv.decoration_flags) << std::endl;
   //   SpvReflectNumericTraits           numeric;
   // typedef struct SpvReflectNumericTraits {
   os << t1 << "numeric:" << std::endl;
@@ -1467,9 +1344,9 @@
 
   uint32_t indent_level = 0;
   const std::string t0 = Indent(indent_level);
-  const std::string t1 = Indent(indent_level+1);
-  const std::string t2 = Indent(indent_level+2);
-  const std::string t3 = Indent(indent_level+3);
+  const std::string t1 = Indent(indent_level+1);
+  const std::string t2 = Indent(indent_level+2);
+  const std::string t3 = Indent(indent_level+3);
 
   os << "%YAML 1.0" << std::endl;
   os << "---" << std::endl;
@@ -1490,8 +1367,8 @@
     for(uint32_t i=0; i<sm_.descriptor_binding_count; ++i) {
       WriteDescriptorBindingTypes(os, sm_.descriptor_bindings[i], indent_level+1);
     }
-    for(uint32_t i=0; i<sm_.push_constant_count; ++i) {
-      WriteBlockVariableTypes(os, sm_.push_constants[i], indent_level+1);
+    for(uint32_t i=0; i<sm_.push_constant_block_count; ++i) {
+      WriteBlockVariableTypes(os, sm_.push_constant_blocks[i], indent_level+1);
     }
     for(uint32_t i=0; i<sm_.input_variable_count; ++i) {
       WriteInterfaceVariableTypes(os, sm_.input_variables[i], indent_level+1);
@@ -1506,8 +1383,8 @@
   for(uint32_t i=0; i<sm_.descriptor_binding_count; ++i) {
     WriteBlockVariable(os, sm_.descriptor_bindings[i].block, indent_level+1);
   }
-  for(uint32_t i=0; i<sm_.push_constant_count; ++i) {
-    WriteBlockVariable(os, sm_.push_constants[i], indent_level+1);
+  for(uint32_t i=0; i<sm_.push_constant_block_count; ++i) {
+    WriteBlockVariable(os, sm_.push_constant_blocks[i], indent_level+1);
   }
 
   descriptor_binding_to_index_.clear();
@@ -1525,34 +1402,34 @@
     WriteInterfaceVariable(os, sm_.output_variables[i], indent_level+1);
   }
 
-  // struct SpvReflectShaderModule {
-  os << t0 << "module:" << std::endl;
-  // const char*                       entry_point_name;
-  os << t1 << "entry_point_name: " << SafeString(sm_.entry_point_name) << std::endl;
-  // uint32_t                          entry_point_id;
-  os << t1 << "entry_point_id: " << sm_.entry_point_id << std::endl;
-  // SpvSourceLanguage                 source_language;
-  os << t1 << "source_language: " << sm_.source_language << " # " << ToStringSpvSourceLanguage(sm_.source_language) << std::endl;
-  // uint32_t                          source_language_version;
-  os << t1 << "source_language_version: " << sm_.source_language_version << std::endl;
-  // SpvExecutionModel                 spirv_execution_model;
-  os << t1 << "spirv_execution_model: " << sm_.spirv_execution_model << " # " << ToStringSpvExecutionModel(sm_.spirv_execution_model) << std::endl;
-  // VkShaderStageFlagBits             vulkan_shader_stage;
-  os << t1 << "vulkan_shader_stage: " << AsHexString(sm_.vulkan_shader_stage) << " # " << ToStringVkShaderStageFlagBits(sm_.vulkan_shader_stage) << std::endl;
-  // uint32_t                          descriptor_binding_count;
-  os << t1 << "descriptor_binding_count: " << sm_.descriptor_binding_count << std::endl;
-  // SpvReflectDescriptorBinding*      descriptor_bindings;
-  os << t1 << "descriptor_bindings:" << std::endl;
-  for(uint32_t i=0; i<sm_.descriptor_binding_count; ++i) {
-    auto itor = descriptor_binding_to_index_.find(&sm_.descriptor_bindings[i]);
-    assert(itor != descriptor_binding_to_index_.end());
-    os << t2 << "- *db" << itor->second << " # " << SafeString(sm_.descriptor_bindings[i].name) << std::endl;
-  }
-  // uint32_t                          descriptor_set_count;
-  os << t1 << "descriptor_set_count: " << sm_.descriptor_set_count << std::endl;
-  // SpvReflectDescriptorSet descriptor_sets[SPV_REFLECT_MAX_DESCRIPTOR_SETS];
-  os << t1 << "descriptor_sets:" << std::endl;
-  for(uint32_t i_set=0; i_set<sm_.descriptor_set_count; ++i_set) {
+  // struct SpvReflectShaderModule {
+  os << t0 << "module:" << std::endl;
+  // const char*                       entry_point_name;
+  os << t1 << "entry_point_name: " << SafeString(sm_.entry_point_name) << std::endl;
+  // uint32_t                          entry_point_id;
+  os << t1 << "entry_point_id: " << sm_.entry_point_id << std::endl;
+  // SpvSourceLanguage                 source_language;
+  os << t1 << "source_language: " << sm_.source_language << " # " << ToStringSpvSourceLanguage(sm_.source_language) << std::endl;
+  // uint32_t                          source_language_version;
+  os << t1 << "source_language_version: " << sm_.source_language_version << std::endl;
+  // SpvExecutionModel                 spirv_execution_model;
+  os << t1 << "spirv_execution_model: " << sm_.spirv_execution_model << " # " << ToStringSpvExecutionModel(sm_.spirv_execution_model) << std::endl;
+  // VkShaderStageFlagBits             vulkan_shader_stage;
+  os << t1 << "vulkan_shader_stage: " << AsHexString(sm_.vulkan_shader_stage) << " # " << ToStringVkShaderStageFlagBits(sm_.vulkan_shader_stage) << std::endl;
+  // uint32_t                          descriptor_binding_count;
+  os << t1 << "descriptor_binding_count: " << sm_.descriptor_binding_count << std::endl;
+  // SpvReflectDescriptorBinding*      descriptor_bindings;
+  os << t1 << "descriptor_bindings:" << std::endl;
+  for(uint32_t i=0; i<sm_.descriptor_binding_count; ++i) {
+    auto itor = descriptor_binding_to_index_.find(&sm_.descriptor_bindings[i]);
+    assert(itor != descriptor_binding_to_index_.end());
+    os << t2 << "- *db" << itor->second << " # " << SafeString(sm_.descriptor_bindings[i].name) << std::endl;
+  }
+  // uint32_t                          descriptor_set_count;
+  os << t1 << "descriptor_set_count: " << sm_.descriptor_set_count << std::endl;
+  // SpvReflectDescriptorSet descriptor_sets[SPV_REFLECT_MAX_DESCRIPTOR_SETS];
+  os << t1 << "descriptor_sets:" << std::endl;
+  for(uint32_t i_set=0; i_set<sm_.descriptor_set_count; ++i_set) {
     // typedef struct SpvReflectDescriptorSet {
     const auto& dset = sm_.descriptor_sets[i_set];
     //   uint32_t                          set;
@@ -1567,68 +1444,68 @@
       os << t3 << "- *db" << itor->second << " # " << SafeString(dset.bindings[i_binding]->name) << std::endl;
     }
     // } SpvReflectDescriptorSet;
-
-  }
-  // uint32_t                          input_variable_count;
-  os << t1 << "input_variable_count: " << sm_.input_variable_count << ",\n";
-  // SpvReflectInterfaceVariable*      input_variables;
-  os << t1 << "input_variables:" << std::endl;
+
+  }
+  // uint32_t                          input_variable_count;
+  os << t1 << "input_variable_count: " << sm_.input_variable_count << ",\n";
+  // SpvReflectInterfaceVariable*      input_variables;
+  os << t1 << "input_variables:" << std::endl;
   for(uint32_t i=0; i < sm_.input_variable_count; ++i) {
     auto itor = interface_variable_to_index_.find(&sm_.input_variables[i]);
     assert(itor != interface_variable_to_index_.end());
     os << t2 << "- *iv" << itor->second << " # " << SafeString(sm_.input_variables[i].name) << std::endl;
   }
-  // uint32_t                          output_variable_count;
-  os << t1 << "output_variable_count: " << sm_.output_variable_count << ",\n";
-  // SpvReflectInterfaceVariable*      output_variables;
-  os << t1 << "output_variables:" << std::endl;
+  // uint32_t                          output_variable_count;
+  os << t1 << "output_variable_count: " << sm_.output_variable_count << ",\n";
+  // SpvReflectInterfaceVariable*      output_variables;
+  os << t1 << "output_variables:" << std::endl;
   for(uint32_t i=0; i < sm_.output_variable_count; ++i) {
     auto itor = interface_variable_to_index_.find(&sm_.output_variables[i]);
     assert(itor != interface_variable_to_index_.end());
     os << t2 << "- *iv" << itor->second << " # " << SafeString(sm_.output_variables[i].name) << std::endl;
   }
-  // uint32_t                          push_constant_count;
-  os << t1 << "push_constant_count: " << sm_.push_constant_count << ",\n";
-  // SpvReflectBlockVariable*          push_constants;
-  os << t1 << "push_constants:" << std::endl;
-  for(uint32_t i=0; i<sm_.push_constant_count; ++i) {
-    auto itor = block_variable_to_index_.find(&sm_.push_constants[i]);
-    assert(itor != block_variable_to_index_.end());
-    os << t2 << "- *bv" << itor->second << " # " << SafeString(sm_.push_constants[i].name) << std::endl;
-  }
-
-  if (verbosity_ >= 2) {
-    // struct Internal {
-    os << t1 << "_internal:" << std::endl;
-    if (sm_._internal) {
-      //   size_t                          spirv_size;
-      os << t2 << "spirv_size: " << sm_._internal->spirv_size << std::endl;
-      //   uint32_t*                       spirv_code;
-      os << t2 << "spirv_code: [";
-      for(size_t i=0; i < sm_._internal->spirv_word_count; ++i) {
-        if ((i % 6) == 0) {
-          os << std::endl << t3;
-        }
-        // std::iomanip can die in a fire.
-        char out_word[12];
-        snprintf(out_word, 12, "0x%08X,", sm_._internal->spirv_code[i]);
-        os << out_word;
-      }
-      os << "]" << std::endl;
-      //   uint32_t                        spirv_word_count;
-      os << t2 << "spirv_word_count: " << sm_._internal->spirv_word_count << std::endl;
-      //   size_t                          type_description_count;
-      os << t2 << "type_description_count: " << sm_._internal->type_description_count << std::endl;
-      //   SpvReflectTypeDescription*      type_descriptions;
-      os << t2 << "type_descriptions:" << std::endl;
-      for(uint32_t i=0; i<sm_._internal->type_description_count; ++i) {
-        auto itor = type_description_to_index_.find(&sm_._internal->type_descriptions[i]);
-        assert(itor != type_description_to_index_.end());
-        os << t3 << "- *td" << itor->second << std::endl;
-      }
-    }
-    // } * _internal;
-  }
-
-  os << "..." << std::endl;
+  // uint32_t                          push_constant_count;
+  os << t1 << "push_constant_count: " << sm_.push_constant_block_count << ",\n";
+  // SpvReflectBlockVariable*          push_constants;
+  os << t1 << "push_constants:" << std::endl;
+  for(uint32_t i=0; i<sm_.push_constant_block_count; ++i) {
+    auto itor = block_variable_to_index_.find(&sm_.push_constant_blocks[i]);
+    assert(itor != block_variable_to_index_.end());
+    os << t2 << "- *bv" << itor->second << " # " << SafeString(sm_.push_constant_blocks[i].name) << std::endl;
+  }
+
+  if (verbosity_ >= 2) {
+    // struct Internal {
+    os << t1 << "_internal:" << std::endl;
+    if (sm_._internal) {
+      //   size_t                          spirv_size;
+      os << t2 << "spirv_size: " << sm_._internal->spirv_size << std::endl;
+      //   uint32_t*                       spirv_code;
+      os << t2 << "spirv_code: [";
+      for(size_t i=0; i < sm_._internal->spirv_word_count; ++i) {
+        if ((i % 6) == 0) {
+          os << std::endl << t3;
+        }
+        // std::iomanip can die in a fire.
+        char out_word[12];
+        snprintf(out_word, 12, "0x%08X,", sm_._internal->spirv_code[i]);
+        os << out_word;
+      }
+      os << "]" << std::endl;
+      //   uint32_t                        spirv_word_count;
+      os << t2 << "spirv_word_count: " << sm_._internal->spirv_word_count << std::endl;
+      //   size_t                          type_description_count;
+      os << t2 << "type_description_count: " << sm_._internal->type_description_count << std::endl;
+      //   SpvReflectTypeDescription*      type_descriptions;
+      os << t2 << "type_descriptions:" << std::endl;
+      for(uint32_t i=0; i<sm_._internal->type_description_count; ++i) {
+        auto itor = type_description_to_index_.find(&sm_._internal->type_descriptions[i]);
+        assert(itor != type_description_to_index_.end());
+        os << t3 << "- *td" << itor->second << std::endl;
+      }
+    }
+    // } * _internal;
+  }
+
+  os << "..." << std::endl;
 }